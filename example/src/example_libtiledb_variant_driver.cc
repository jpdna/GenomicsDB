#include <iostream>
#include <string>

#include "libtiledb_variant.h"

<<<<<<< HEAD
int main() {
    for( uint64_t i = 762588; i <= 762600; ++i ) {
        GTColumn *gtc = db_query_column(
                         "/mnt/app_hdd/scratch/jagan/TileDB/DB/", "10_DB", i);
=======
int main(int argc, char *argv[]) {
    if( argc < 5 ) {
      char workspace[] = "/mnt/app_hdd/scratch/jagan/TileDB/DB/";
      char array_name[] = "10_DB";
      // char workspace[] = "/mnt/app_hdd/scratch/2arth52g/VCFs/tiledb_csv/arrays/";
      // char array_name[] = "GT10";
      std::cerr << std::endl<< "ERROR: Invalid number of arguments" << std::endl << std::endl;
      std::cout << "Usage: " << argv[0] << " <workspace> <array name> <start> <end>" << std::endl;
      std::cout << "Example: " << std::endl << "\t" << argv[0]
        << " " << workspace << " " << array_name << " 762588 762600" << std::endl;
      return 0;
    }

    uint64_t start = std::stoull(std::string(argv[3]));
    uint64_t end = std::stoull(std::string(argv[4]));
    
    for( uint64_t i = start; i <= end; ++i ) {
>>>>>>> 2376c86d
        std::cout << "Position " << i << std::endl;
        QueryProcessor::GTColumn *gtc = db_query_column(argv[1], argv[2], i); 
        print_GT_Column(gtc);
        std::cout << std::endl;
    }
}
<|MERGE_RESOLUTION|>--- conflicted
+++ resolved
@@ -3,12 +3,6 @@
 
 #include "libtiledb_variant.h"
 
-<<<<<<< HEAD
-int main() {
-    for( uint64_t i = 762588; i <= 762600; ++i ) {
-        GTColumn *gtc = db_query_column(
-                         "/mnt/app_hdd/scratch/jagan/TileDB/DB/", "10_DB", i);
-=======
 int main(int argc, char *argv[]) {
     if( argc < 5 ) {
       char workspace[] = "/mnt/app_hdd/scratch/jagan/TileDB/DB/";
@@ -26,9 +20,8 @@
     uint64_t end = std::stoull(std::string(argv[4]));
     
     for( uint64_t i = start; i <= end; ++i ) {
->>>>>>> 2376c86d
         std::cout << "Position " << i << std::endl;
-        QueryProcessor::GTColumn *gtc = db_query_column(argv[1], argv[2], i); 
+        GTColumn *gtc = db_query_column(argv[1], argv[2], i); 
         print_GT_Column(gtc);
         std::cout << std::endl;
     }

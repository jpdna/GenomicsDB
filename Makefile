##########
# Macros #
##########

OS := $(shell uname)

# Configuration flags
CONFIG_FLAGS =

# Use of mmap function for reading
USE_MMAP =

ifeq ($(USE_MMAP),)
  USE_MMAP = 1
endif

ifeq ($(USE_MMAP),1)
  CONFIG_FLAGS += -D_TILEDB_USE_MMAP
endif

# Large file support
LFS_CFLAGS = -D_FILE_OFFSET_BITS=64

#FIXME: should remove the no-sign-compare flag
CFLAGS=-Wall -Wno-reorder -Wno-unknown-pragmas -Wno-unused-variable -Wno-unused-but-set-variable -Wno-sign-compare
#LINKFLAGS appear before the object file list in the link command (e.g. -fopenmp, -O3)
LINKFLAGS=
#LDFLAGS appear after the list of object files (-lz etc)
LDFLAGS=-lz -lrt -lcrypto

ifdef OPENMP
  CFLAGS+=-fopenmp
endif
LINKFLAGS+=-fopenmp

# --- Debug/Release/Verbose mode handler --- #
BUILD ?= debug
VERBOSE ?= 0

ifeq ($(BUILD),debug)
  CFLAGS+= -g -gdwarf-2 -g3 -DDEBUG
  LINKFLAGS+=-g -gdwarf-2 -g3
endif

ifeq ($(BUILD),release)
  CFLAGS += -DNDEBUG -O3 -fvisibility=hidden
  LINKFLAGS+=-O3
endif

# Parallel sort
GNU_PARALLEL =

ifeq ($(GNU_PARALLEL),)
  GNU_PARALLEL = 1
endif

ifeq ($(GNU_PARALLEL),1)
  CFLAGS += -DGNU_PARALLEL
endif

# MPI compiler for C++
ifdef MPIPATH
    CC  = $(MPIPATH)/mpicc
    CXX = $(MPIPATH)/mpicxx
else
    CC  = mpicc
    CXX = mpicxx
endif
CPPFLAGS=-std=c++11 -fPIC \
      $(LFS_CFLAGS) $(CFLAGS) $(CONFIG_FLAGS)

ifdef HTSDIR
    CPPFLAGS+=-I$(HTSDIR) -DHTSDIR
    LDFLAGS+=-Wl,-Bstatic -L$(HTSDIR) -lhts -Wl,-Bdynamic
endif

CPPFLAGS += -DDUPLICATE_CELL_AT_END

ifdef RAPIDJSON_INCLUDE_DIR
    CPPFLAGS+=-I$(RAPIDJSON_INCLUDE_DIR)
endif

ifdef USE_BIGMPI
    CPPFLAGS+=-I$(USE_BIGMPI)/src -DUSE_BIGMPI
    LDFLAGS+=-L$(USE_BIGMPI)/src -lbigmpi
endif

ifeq ($(VERBOSE),0)
  CFLAGS += -DNVERBOSE
endif

ifneq ($(VERBOSE),0)
  CFLAGS += -DVERBOSE=$(VERBOSE)
endif

# --- Set library path to Google Test shared objects --- #
LDFLAGS += -L$(PWD)/3rdparty/gtest/lib
LDFLAGS += -Wl,-R$(PWD)/3rdparty/gtest/lib `$$ORIGIN`

ifdef DO_PROFILING
    CPPFLAGS+=-DDO_PROFILING
endif

ifdef USE_GPERFTOOLS
    GPERFTOOLSDIR ?= /home/karthikg/softwares/gperftools-2.2/install/
    CPPFLAGS+=-DUSE_GPERFTOOLS -I$(GPERFTOOLSDIR)/include
    LDFLAGS += -Wl,-Bstatic -L$(GPERFTOOLSDIR)/lib -lprofiler -Wl,-Bdynamic  -lunwind
endif

ifdef VERBOSE
    CPPFLAGS+= -DVERBOSE=$(VERBOSE)
endif

# --- Directories --- #
# Directories for the core code of TileDB
CORE_INCLUDE_DIR = core/include
CORE_INCLUDE_SUBDIRS = $(wildcard core/include/*)
CORE_SRC_DIR = core/src
CORE_SRC_SUBDIRS = $(wildcard core/src/*)
CORE_OBJ_DEB_DIR = core/obj/debug
CORE_BIN_DEB_DIR = core/bin/debug
ifeq ($(BUILD),debug)
  CORE_OBJ_DIR = $(CORE_OBJ_DEB_DIR)
  CORE_BIN_DIR = $(CORE_BIN_DEB_DIR)
endif
CORE_OBJ_REL_DIR = core/obj/release
CORE_BIN_REL_DIR = core/bin/release
ifeq ($(BUILD),release)
  CORE_OBJ_DIR = $(CORE_OBJ_REL_DIR)
  CORE_BIN_DIR = $(CORE_BIN_REL_DIR)
endif
CORE_LIB_DEB_DIR = core/lib/debug
ifeq ($(BUILD),debug)
  CORE_LIB_DIR = $(CORE_LIB_DEB_DIR)
endif
CORE_LIB_REL_DIR = core/lib/release
ifeq ($(BUILD),release)
  CORE_LIB_DIR = $(CORE_LIB_REL_DIR)
endif

#Variant dir
VARIANT_INCLUDE_DIR = variant/include
VARIANT_SRC_DIR = variant/src
VARIANT_OBJ_DIR = variant/obj
VARIANT_BIN_DIR = variant/bin
VARIANT_EXAMPLE_INCLUDE_DIR = variant/example/include
VARIANT_EXAMPLE_SRC_DIR = variant/example/src
VARIANT_EXAMPLE_OBJ_DIR = variant/example/obj
VARIANT_EXAMPLE_BIN_DIR = variant/example/bin

# Directories for the examples
EXAMPLES_INCLUDE_DIR = examples/include
EXAMPLES_SRC_DIR = examples/src
EXAMPLES_OBJ_DEB_DIR = examples/obj/debug
EXAMPLES_BIN_DEB_DIR = examples/bin/debug
ifeq ($(BUILD),debug)
  EXAMPLES_OBJ_DIR = $(EXAMPLES_OBJ_DEB_DIR)
  EXAMPLES_BIN_DIR = $(EXAMPLES_BIN_DEB_DIR)
endif
EXAMPLES_OBJ_REL_DIR = examples/obj/release
EXAMPLES_BIN_REL_DIR = examples/bin/release
ifeq ($(BUILD),release)
  EXAMPLES_OBJ_DIR = $(EXAMPLES_OBJ_REL_DIR)
  EXAMPLES_BIN_DIR = $(EXAMPLES_BIN_REL_DIR)
endif

# Directories for TileDB tests
TEST_SRC_SUBDIRS = $(wildcard test/src/*)
TEST_SRC_DIR = test/src
TEST_OBJ_DIR = test/obj
TEST_BIN_DIR = test/bin

# Directory for Doxygen documentation
DOXYGEN_DIR = doxygen
DOXYGEN_MAINPAGE = $(DOXYGEN_DIR)/mainpage.dox

# Directories for the MPI files - not necessary if mpicxx used.
MPI_INCLUDE_DIR := .
MPI_LIB_DIR := .

STATIC_LINK_CORE_LIBRARY=-Wl,-Bstatic -L$(CORE_BIN_DIR)/ -lcore -Wl,-Bdynamic
STATIC_LINK_VARIANT_LIBRARY=-Wl,-Bstatic -L$(VARIANT_BIN_DIR)/ -ltiledb_variant -Wl,-Bdynamic

# --- Paths --- #
CORE_INCLUDE_PATHS = $(addprefix -I, $(CORE_INCLUDE_SUBDIRS))
<<<<<<< HEAD
TEST_INCLUDE_PATHS = $(addprefix -I, $(CORE_INCLUDE_SUBDIRS)) \
                     -I$(GTEST_INCLUDE_DIR)
=======
TILEDB_CMD_INCLUDE_PATHS = -I$(TILEDB_CMD_INCLUDE_DIR)
TEST_INCLUDE_PATHS = $(addprefix -I, $(CORE_INCLUDE_SUBDIRS))
>>>>>>> 65684866

EXAMPLES_INCLUDE_PATHS = -I$(EXAMPLES_INCLUDE_DIR)
VARIANT_INCLUDE_PATHS = -I$(VARIANT_INCLUDE_DIR)
VARIANT_EXAMPLE_INCLUDE_PATHS = -I$(VARIANT_EXAMPLE_INCLUDE_DIR)
MPI_INCLUDE_PATHS = -I$(MPI_INCLUDE_DIR)
MPI_LIB_PATHS = -L$(MPI_LIB_DIR)

# --- File Extensions --- #
ifeq ($(OS), Darwin)
  SHLIB_EXT = dylib
else
  SHLIB_EXT = so
endif

# --- Files --- #

# Files of the TileDB core
CORE_INCLUDE := $(foreach D,$(CORE_INCLUDE_SUBDIRS),$D/*.h)
CORE_SRC := $(wildcard $(foreach D,$(CORE_SRC_SUBDIRS),$D/*.cc))
CORE_OBJ := $(patsubst $(CORE_SRC_DIR)/%.cc, $(CORE_OBJ_DIR)/%.o, $(CORE_SRC))

VARIANT_INCLUDE := $(wildcard $(VARIANT_INCLUDE_DIR)/*.h)
VARIANT_SRC := $(wildcard $(VARIANT_SRC_DIR)/*.cc)
VARIANT_OBJ := $(patsubst $(VARIANT_SRC_DIR)/%.cc, $(VARIANT_OBJ_DIR)/%.o, $(VARIANT_SRC))
VARIANT_EXAMPLE_INCLUDE := $(wildcard $(VARIANT_EXAMPLE_INCLUDE_DIR)/*.h)
VARIANT_EXAMPLE_SRC := $(wildcard $(VARIANT_EXAMPLE_SRC_DIR)/*.cc)
VARIANT_EXAMPLE_OBJ := $(patsubst $(VARIANT_EXAMPLE_SRC_DIR)/%.cc, $(VARIANT_EXAMPLE_OBJ_DIR)/%.o, $(VARIANT_EXAMPLE_SRC))
VARIANT_EXAMPLE_BIN := $(patsubst $(VARIANT_EXAMPLE_SRC_DIR)/%.cc, $(VARIANT_EXAMPLE_BIN_DIR)/%, $(VARIANT_EXAMPLE_SRC))

# Files of the examples
EXAMPLES_INCLUDE := $(wildcard $(EXAMPLES_INCLUDE_DIR)/*.h)
EXAMPLES_SRC := $(wildcard $(EXAMPLES_SRC_DIR)/*.cc)
EXAMPLES_OBJ := $(patsubst $(EXAMPLES_SRC_DIR)/%.cc,\
                             $(EXAMPLES_OBJ_DIR)/%.o, $(EXAMPLES_SRC))
EXAMPLES_BIN := $(patsubst $(EXAMPLES_SRC_DIR)/%.cc,\
                             $(EXAMPLES_BIN_DIR)/%, $(EXAMPLES_SRC))

# Files of the TileDB tests
TEST_SRC := $(wildcard $(foreach D,$(TEST_SRC_SUBDIRS),$D/*.cc))
TEST_OBJ := $(patsubst $(TEST_SRC_DIR)/%.cc, $(TEST_OBJ_DIR)/%.o, $(TEST_SRC))

# Files for the HTML version of the Manpages
MANPAGES_MAN := $(wildcard $(MANPAGES_MAN_DIR)/*)
MANPAGES_HTML := $(patsubst $(MANPAGES_MAN_DIR)/%,\
                            $(MANPAGES_HTML_DIR)/%.html, $(MANPAGES_MAN))

###################
# General Targets #
###################

.PHONY: core examples check doc clean_core \
        clean_check clean_examples \
        clean variant example clean_variant clean_variant_example

all: core libtiledb examples variant variant_example

core: $(CORE_OBJ)

libtiledb: core $(CORE_LIB_DIR)/libtiledb.$(SHLIB_EXT) $(CORE_LIB_DIR)/libtiledb.a

examples: core $(EXAMPLES_OBJ) $(EXAMPLES_BIN)

html: $(MANPAGES_HTML)

doc: doxyfile.inc html

ifdef HTSDIR
include $(HTSDIR)/htslib.mk
endif

variant: $(VARIANT_OBJ) $(VARIANT_BIN_DIR)/libtiledb_variant.a

variant_example: $(VARIANT_EXAMPLE_BIN) $(VARIANT_EXAMPLE_OBJ)

check: libtiledb $(TEST_BIN_DIR)/tiledb_test
	@echo "Running TileDB tests"
	@$(TEST_BIN_DIR)/tiledb_test

clean: clean_core clean_libtiledb \
       clean_check clean_doc clean_examples clean_variant clean_variant_example

########
# Core #
########

# --- Compilation and dependency genration --- #

-include $(CORE_OBJ:%.o=%.d)

$(CORE_OBJ_DIR)/%.o: $(CORE_SRC_DIR)/%.cc
	@mkdir -p $(dir $@)
	@echo "Compiling $<"
	@$(CXX) $(CPPFLAGS) $(CORE_INCLUDE_PATHS) \
                $(MPI_INCLUDE_PATHS) -c $< -o $@
	@$(CXX) $(CPPFLAGS) -MM $(CORE_INCLUDE_PATHS) $< > $(@:.o=.d)
	@mv -f $(@:.o=.d) $(@:.o=.d.tmp)
	@sed 's|.*:|$@:|' < $(@:.o=.d.tmp) > $(@:.o=.d)
	@rm -f $(@:.o=.d.tmp)

# --- Cleaning --- #

clean_core:
	@echo 'Cleaning core'
	@rm -rf $(CORE_OBJ_DEB_DIR)/* $(CORE_OBJ_REL_DIR)/* \
                $(CORE_BIN_DEB_DIR)/* $(CORE_BIN_REL_DIR)/*

#############
# libtiledb #
#############

-include $(CORE_OBJ:%.o=%.d)

# --- Linking --- #

ifeq ($(0S), Darwin)
  SHLIB_FLAGS = -dynamiclib
else
  SHLIB_FLAGS = -shared
endif

ifeq ($(SHLIB_EXT), so)
  SONAME = -Wl,-soname=libtiledb.so
else
  SONAME =
endif

$(CORE_LIB_DIR)/libtiledb.$(SHLIB_EXT): $(CORE_OBJ)
	@mkdir -p $(CORE_LIB_DIR)
	@echo "Creating dynamic library libtiledb.$(SHLIB_EXT)"
	@$(CXX) $(SHLIB_FLAGS) $(SONAME) -o $@ $^ $(LDFLAGS)

$(CORE_LIB_DIR)/libtiledb.a: $(CORE_OBJ)
	@mkdir -p $(CORE_LIB_DIR)
	@echo "Creating static library libtiledb.a"
	@ar rcs $(CORE_LIB_DIR)/libtiledb.a $^

# --- Cleaning --- #

clean_libtiledb:
	@echo "Cleaning libtiledb.$(SHLIB_EXT)"
	@rm -rf $(CORE_LIB_DEB_DIR)/* $(CORE_LIB_REL_DIR)/*

##############
#  Examples  #
##############

# --- Compilation and dependency genration --- #

-include $(EXAMPLES_OBJ:.o=.d)

$(EXAMPLES_OBJ_DIR)/%.o: $(EXAMPLES_SRC_DIR)/%.cc
	@mkdir -p $(EXAMPLES_OBJ_DIR)
	@echo "Compiling $<"
	@$(CXX) $(EXAMPLES_INCLUDE_PATHS) $(CORE_INCLUDE_PATHS) -c $< \
         $(ZLIB) $(OPENSSLLIB) -o $@
	@$(CXX) -MM $(EXAMPLES_INCLUDE_PATHS) \
                    $(CORE_INCLUDE_PATHS) $< > $(@:.o=.d)
	@mv -f $(@:.o=.d) $(@:.o=.d.tmp)
	@sed 's|.*:|$@:|' < $(@:.o=.d.tmp) > $(@:.o=.d)
	@rm -f $(@:.o=.d.tmp)

# --- Linking --- #

$(EXAMPLES_BIN_DIR)/%: $(EXAMPLES_OBJ_DIR)/%.o $(CORE_OBJ)
	@mkdir -p $(EXAMPLES_BIN_DIR)
	@echo "Creating $@"
	@$(CXX) $(LINKFLAGS) -o $@ $^ $(LDFLAGS) 

# --- Cleaning --- #

clean_examples:
	@echo 'Cleaning examples'
	@rm -f $(EXAMPLES_OBJ_DEB_DIR)/* $(EXAMPLES_OBJ_REL_DIR)/* \
               $(EXAMPLES_BIN_DEB_DIR)/* $(EXAMPLES_BIN_REL_DIR)/*

###############
# Variant specific part of TileDB #
###############

# --- Compilation and dependency genration --- #

-include $(VARIANT_OBJ:.o=.d)

$(VARIANT_OBJ_DIR)/%.o: $(VARIANT_SRC_DIR)/%.cc
	@mkdir -p $(dir $@)
	@echo "Compiling $<"
	@$(CXX) $(CPPFLAGS) $(CORE_INCLUDE_PATHS) \
                $(MPI_INCLUDE_PATHS) $(VARIANT_INCLUDE_PATHS) -c $< -o $@
	@$(CXX) $(CPPFLAGS) -MM $(CORE_INCLUDE_PATHS) $(VARIANT_INCLUDE_PATHS) $< > $(@:.o=.d)
	@mv -f $(@:.o=.d) $(@:.o=.d.tmp)
	@sed 's|.*:|$@:|' < $(@:.o=.d.tmp) > $(@:.o=.d)
	@rm -f $(@:.o=.d.tmp)

$(VARIANT_BIN_DIR)/libtiledb_variant.a: $(CORE_OBJ) $(VARIANT_OBJ)
	@test -d $(VARIANT_BIN_DIR) || mkdir -p $(VARIANT_BIN_DIR)
	ar rcs $@ $^

clean_variant:
	rm -f $(VARIANT_OBJ_DIR)/* $(VARIANT_BIN_DIR)/*

####################
# Variant examples #
####################

# --- Compilation and dependency genration --- #

-include $(VARIANT_EXAMPLE_OBJ:.o=.d)

$(VARIANT_EXAMPLE_OBJ_DIR)/%.o: $(VARIANT_EXAMPLE_SRC_DIR)/%.cc
	@mkdir -p $(dir $@)
	@echo "Compiling $<"
	@$(CXX) $(CPPFLAGS) $(CORE_INCLUDE_PATHS) \
                $(MPI_INCLUDE_PATHS) $(VARIANT_INCLUDE_PATHS) $(VARIANT_EXAMPLE_INCLUDE_PATHS) -c $< -o $@
	@$(CXX) $(CPPFLAGS) -MM $(CORE_INCLUDE_PATHS) $(VARIANT_INCLUDE_PATHS) $(VARIANT_EXAMPLE_INCLUDE_PATHS) $< > $(@:.o=.d)
	@mv -f $(@:.o=.d) $(@:.o=.d.tmp)
	@sed 's|.*:|$@:|' < $(@:.o=.d.tmp) > $(@:.o=.d)
	@rm -f $(@:.o=.d.tmp)

#Linking
$(VARIANT_EXAMPLE_BIN_DIR)/%: $(VARIANT_EXAMPLE_OBJ_DIR)/%.o $(VARIANT_BIN_DIR)/libtiledb_variant.a
	@test -d $(VARIANT_EXAMPLE_BIN_DIR) || mkdir -p $(VARIANT_EXAMPLE_BIN_DIR)
	$(CXX) $(LINKFLAGS) -o $@ $< $(STATIC_LINK_VARIANT_LIBRARY) $(LDFLAGS)

clean_variant_example:
	rm -f $(VARIANT_EXAMPLE_OBJ_DIR)/* $(VARIANT_EXAMPLE_BIN_DIR)/*

################
# TileDB Tests #
################

# --- Compilation and dependency genration --- #

-include $(TEST_OBJ:.o=.d)

$(TEST_OBJ_DIR)/%.o: $(TEST_SRC_DIR)/%.cc
	@mkdir -p $(dir $@)
	@echo "Compiling $<"
	@$(CXX) $(TEST_INCLUDE_PATHS) -c $< -o $@
	@$(CXX) -MM $(TEST_INCLUDE_PATHS) \
                    $(CORE_INCLUDE_PATHS) $< > $(@:.o=.d)
	@mv -f $(@:.o=.d) $(@:.o=.d.tmp)
	@sed 's|.*:|$@:|' < $(@:.o=.d.tmp) > $(@:.o=.d)
	@rm -f $(@:.o=.d.tmp)

# --- Linking --- #

$(TEST_BIN_DIR)/tiledb_test: $(TEST_OBJ) $(CORE_OBJ)
	@mkdir -p $(TEST_BIN_DIR)
	@echo "Creating test_cmd"
	@$(CXX) $(LDFLAGS) $(OPENMP_LIB_PATHS) $(OPENMP_LIB) \
			$(MPI_LIB_PATHS) $(MPI_LIB) \
      -o $@ $^ $(ZLIB) $(OPENSSLLIB) -lgtest -lgtest_main

# --- Cleaning --- #

clean_check:
	@echo "Cleaning check"
	@rm -rf $(TEST_OBJ_DIR) $(TEST_BIN_DIR)

################################
# Documentation (with Doxygen) #
################################

doxyfile.inc: $(CORE_INCLUDE)
	@echo 'Creating Doxygen documentation'
	@echo INPUT = $(DOXYGEN_DIR)/mainpage.dox $(CORE_INCLUDE) \
	    > doxyfile.inc
	@echo FILE_PATTERNS = *.h >> doxyfile.inc
	@doxygen Doxyfile.mk > Doxyfile.log 2>&1

# --- Cleaning --- #

clean_doc:
	@echo "Cleaning documentation"
	@rm -f doxyfile.inc
<|MERGE_RESOLUTION|>--- conflicted
+++ resolved
@@ -183,13 +183,7 @@
 
 # --- Paths --- #
 CORE_INCLUDE_PATHS = $(addprefix -I, $(CORE_INCLUDE_SUBDIRS))
-<<<<<<< HEAD
-TEST_INCLUDE_PATHS = $(addprefix -I, $(CORE_INCLUDE_SUBDIRS)) \
-                     -I$(GTEST_INCLUDE_DIR)
-=======
-TILEDB_CMD_INCLUDE_PATHS = -I$(TILEDB_CMD_INCLUDE_DIR)
 TEST_INCLUDE_PATHS = $(addprefix -I, $(CORE_INCLUDE_SUBDIRS))
->>>>>>> 65684866
 
 EXAMPLES_INCLUDE_PATHS = -I$(EXAMPLES_INCLUDE_DIR)
 VARIANT_INCLUDE_PATHS = -I$(VARIANT_INCLUDE_DIR)

--- conflicted
+++ resolved
@@ -106,12 +106,7 @@
   cell_size_ = array_schema->cell_size(attribute_ids_);
   var_size_ = (cell_size_ == VAR_SIZE);
   if(!var_size_)
-<<<<<<< HEAD
-    cell_size_ = array_schema_->cell_size(attribute_ids_) + 
-      id_num * sizeof(int64_t);
-=======
     cell_size_ += id_num * sizeof(int64_t);
->>>>>>> 7d7e7690
 }
 
 Cell::~Cell() {

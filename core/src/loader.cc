--- conflicted
+++ resolved
@@ -32,7 +32,6 @@
  */
 
 #include "loader.h"
-#include "gt_common.h"
 #include <stdlib.h>
 #include <stdio.h>
 #include <unistd.h>
@@ -112,51 +111,6 @@
   storage_manager_.close_array(ad);
 }
 
-<<<<<<< HEAD
-=======
-void Loader::load_CSV_gVCF(const std::string& filename, const char* array_name, const uint64_t max_sample_idx, const bool is_input_sorted, const std::string& temp_space) const {
-  // Create gVCF array schema
-  ArraySchema* array_schema = create_gVCF_array_schema(array_name, max_sample_idx);
-
-  // Open array in CREATE mode
-  StorageManager::ArrayDescriptor* ad = 
-      storage_manager_.open_array(*array_schema);
-
-  // Prepare filenames
-  std::string to_be_sorted_filename = filename;
-  if(to_be_sorted_filename[0] == '~') 
-    to_be_sorted_filename = std::string(getenv("HOME")) +
-        to_be_sorted_filename.substr(1, workspace_.size()-1);
-  assert(check_on_load(to_be_sorted_filename));
-  std::string sorted_filename = workspace_ + "/sorted_" +
-                                array_schema->array_name() + ".csv";
-
-  // Sort CSV
-  if(is_input_sorted)
-    sorted_filename = to_be_sorted_filename;
-  else
-    sort_csv_file(to_be_sorted_filename, sorted_filename, *array_schema, temp_space);
-
-  // Make tiles
-  try {
-    make_tiles_irregular_CSV_gVCF(sorted_filename, ad, *array_schema);
-  } catch(LoaderException& le) {
-    if(!is_input_sorted)
-      remove(sorted_filename.c_str());
-    storage_manager_.delete_array(array_schema->array_name());
-    throw LoaderException("[Loader] Cannot load CSV file '" + filename + 
-                          "'.\n " + le.what());
-  } 
-
-  // Clean up and close array 
-  if(!is_input_sorted)
-    remove(sorted_filename.c_str());
-  storage_manager_.close_array(ad);
-  delete array_schema;
-}
-
-
->>>>>>> 2376c86d
 /******************************************************
 ******************* PRIVATE METHODS *******************
 ******************************************************/
@@ -178,318 +132,6 @@
                             "value from CSV file.");
 }
 
-<<<<<<< HEAD
-=======
-void Loader::append_cell_gVCF(const ArraySchema& array_schema, 
-                              CSVLine* csv_line, Tile** tiles) const {
-  // For easy reference
-  unsigned int attribute_num = array_schema.attribute_num();
-
-  // Bitmap that indicates the NULL attribute values
-  int NULL_bitmap = 0;  
- 
-  // Variables for retrieving the CSV values
-  int int_v;
-  int64_t int64_t_v;
-  float float_v;
-  std::string string_v;
-
-  // Offsets
-  int64_t REF_offset = tiles[GVCF_REF_IDX]->cell_num(); 
-  int64_t ALT_offset = tiles[GVCF_ALT_IDX]->cell_num(); 
-  int64_t FILTER_ID_offset = tiles[GVCF_FILTER_IDX]->cell_num(); 
-  int64_t AD_offset = tiles[GVCF_AD_IDX]->cell_num(); 
-  int64_t PL_offset = tiles[GVCF_PL_IDX]->cell_num(); 
-  
-  // ALT_num and FILTER_num variables
-  int ALT_num;
-  int FILTER_num;
-
-  // Append coordinates first
-  if(!(*csv_line >> *tiles[attribute_num]))
-    throw LoaderException("Cannot read coordinates from CSV file.");
-
-  // END -- Attribute 0
-  if(!(*csv_line >> *tiles[GVCF_END_IDX]))
-    throw LoaderException("Cannot read END value from CSV file.");
-
-  // REF -- Attribute GVCF_REF_IDX
-  if(!(*csv_line >> string_v))
-    throw LoaderException("Cannot read REF value from CSV file.");
-  for(int i=0; i<string_v.size(); i++)
-    *tiles[GVCF_REF_IDX] << string_v[i];
-  *tiles[GVCF_REF_IDX] << '\0';
-
-  // ALT -- Attribute GVCF_ALT_IDX
-  if(!(*csv_line >> ALT_num))
-    throw LoaderException("Cannot read ALT_num value from CSV file.");
-  for(int j=0; j<ALT_num; j++) {
-    if(!(*csv_line >> string_v))
-      throw LoaderException("Cannot read ALT value from CSV file.");
-    for(int i=0; i<string_v.size(); i++)
-      *tiles[GVCF_ALT_IDX] << string_v[i];
-    if(j < ALT_num-1) // Do not store '\0' after last allele '&' for <NON_REF>
-      *tiles[GVCF_ALT_IDX] << '\0';
-    else
-      assert(string_v == "&");
-  }
-  
-  // QUAL -- Attribute GVCF_QUAL_IDX
-  if(!(*csv_line >> float_v))
-    throw LoaderException("Cannot read QUAL value from CSV file.");
-  if(float_v == CSV_NULL_FLOAT) {
-    NULL_bitmap += 1;
-    *tiles[GVCF_QUAL_IDX] << 0;
-  } else {  
-    *tiles[GVCF_QUAL_IDX] << float_v;
-  }
-  NULL_bitmap = NULL_bitmap << 1; 
-
-  // FILTER_ID -- Attribute GVCF_FILTER_IDX
-  if(!(*csv_line >> FILTER_num))
-    throw LoaderException("Cannot read FILTER_num value from CSV file.");
-  *tiles[GVCF_FILTER_IDX] << FILTER_num;  
-  for(int j=0; j<FILTER_num; j++) {
-    if(!(*csv_line >> *tiles[GVCF_FILTER_IDX]))
-      throw LoaderException("Cannot read FILTER_ID value from CSV file.");
-  }
-
-  // BaseQRankSum -- Attribute GVCF_BASEQRANKSUM_IDX
-  if(!(*csv_line >> float_v))
-    throw LoaderException("Cannot read BaseQRankSum value from CSV file.");
-  if(float_v == CSV_NULL_FLOAT) {
-    NULL_bitmap += 1;
-    *tiles[GVCF_BASEQRANKSUM_IDX] << 0;
-  } else {
-    *tiles[GVCF_BASEQRANKSUM_IDX] << float_v;
-  }
-  NULL_bitmap = NULL_bitmap << 1; 
-
-  // ClippingRankSum -- Attribute GVCF_CLIPPINGRANKSUM_IDX
-  if(!(*csv_line >> float_v))
-    throw LoaderException("Cannot read ClippingSum value from CSV file.");
-  if(float_v == CSV_NULL_FLOAT) {
-    NULL_bitmap += 1;
-    *tiles[GVCF_CLIPPINGRANKSUM_IDX] << 0;
-  } else {
-    *tiles[GVCF_CLIPPINGRANKSUM_IDX] << float_v;
-  }
-  NULL_bitmap = NULL_bitmap << 1; 
-
-  // MQRankSum -- Attribute GVCF_MQRANKSUM_IDX
-  if(!(*csv_line >> float_v))
-    throw LoaderException("Cannot read MQRankSum value from CSV file.");
-  if(float_v == CSV_NULL_FLOAT) {
-    NULL_bitmap += 1;
-    *tiles[GVCF_MQRANKSUM_IDX] << 0;
-  } else {
-    *tiles[GVCF_MQRANKSUM_IDX] << float_v;
-  }
-  NULL_bitmap = NULL_bitmap << 1; 
-
-  // ReadPosRankSum -- Attribute GVCF_READPOSRANKSUM_IDX
-  if(!(*csv_line >> float_v))
-    throw LoaderException("Cannot read ReadPosRankSum value from CSV file.");
-  if(float_v == CSV_NULL_FLOAT) {
-    NULL_bitmap += 1;
-    *tiles[GVCF_READPOSRANKSUM_IDX] << 0;
-  } else {
-    *tiles[GVCF_READPOSRANKSUM_IDX] << float_v;
-  }
-  NULL_bitmap = NULL_bitmap << 1; 
-
-  // DP -- Attribute GVCF_DP_IDX
-  if(!(*csv_line >> int_v))
-    throw LoaderException("Cannot read DP value from CSV file.");
-  if(int_v == CSV_NULL_INT) {
-    NULL_bitmap += 1;
-    *tiles[GVCF_DP_IDX] << 0;
-  } else {
-    *tiles[GVCF_DP_IDX] << int_v;
-  }
-  NULL_bitmap = NULL_bitmap << 1; 
-
-  // MQ -- Attribute GVCF_MQ_IDX
-  if(!(*csv_line >> float_v))
-    throw LoaderException("Cannot read MQ value from CSV file.");
-  if(float_v == CSV_NULL_FLOAT) {
-    NULL_bitmap += 1;
-    *tiles[GVCF_MQ_IDX] << 0;
-  } else {
-    *tiles[GVCF_MQ_IDX] << float_v;
-  }
-  NULL_bitmap = NULL_bitmap << 1; 
-
-  // MQ0 -- Attribute GVCF_MQ0_IDX
-  if(!(*csv_line >> int_v))
-    throw LoaderException("Cannot read MQ0 value from CSV file.");
-  if(int_v == CSV_NULL_INT) {
-    NULL_bitmap += 1;
-    *tiles[GVCF_MQ0_IDX] << 0;
-  } else {
-    *tiles[GVCF_MQ0_IDX] << int_v;
-  }
-  NULL_bitmap = NULL_bitmap << 1; 
-
-  // DP_FMT -- Attribute GVCF_DP_FMT_IDX
-  if(!(*csv_line >> int_v))
-    throw LoaderException("Cannot read DP_FMT value from CSV file.");
-  if(int_v == CSV_NULL_INT) {
-    NULL_bitmap += 1;
-    *tiles[GVCF_DP_FMT_IDX] << 0;
-  } else {
-    *tiles[GVCF_DP_FMT_IDX] << int_v;
-  }
-  NULL_bitmap = NULL_bitmap << 1; 
-
-  // MIN_DP -- Attribute GVCF_MIN_DP_IDX
-  if(!(*csv_line >> int_v))
-    throw LoaderException("Cannot read MIN_DP value from CSV file.");
-  if(int_v == CSV_NULL_INT) {
-    NULL_bitmap += 1;
-    *tiles[GVCF_MIN_DP_IDX] << 0;
-  } else {
-    *tiles[GVCF_MIN_DP_IDX] << int_v;
-  }
-  NULL_bitmap = NULL_bitmap << 1; 
-
-  // GQ -- Attribute GVCF_GQ_IDX
-  if(!(*csv_line >> int_v))
-    throw LoaderException("Cannot read GQ value from CSV file.");
-  if(int_v == CSV_NULL_INT) {
-    NULL_bitmap += 1;
-    *tiles[GVCF_GQ_IDX] << 0;
-  } else {
-    *tiles[GVCF_GQ_IDX] << int_v;
-  }
-  NULL_bitmap = NULL_bitmap << 1; 
-
-  // SB_1 -- Attribute GVCF_SB_1_IDX
-  if(!(*csv_line >> int_v))
-    throw LoaderException("Cannot read SB_1 value from CSV file.");
-  if(int_v == CSV_NULL_INT) {
-    NULL_bitmap += 1;
-    *tiles[GVCF_SB_1_IDX] << 0;
-  } else {
-    *tiles[GVCF_SB_1_IDX] << int_v;
-  }
-  NULL_bitmap = NULL_bitmap << 1; 
-
-  // SB_2 -- Attribute GVCF_SB_2_IDX
-  if(!(*csv_line >> int_v))
-    throw LoaderException("Cannot read SB_2 value from CSV file.");
-  if(int_v == CSV_NULL_INT) {
-    NULL_bitmap += 1;
-    *tiles[GVCF_SB_2_IDX] << 0;
-  } else {
-    *tiles[GVCF_SB_2_IDX] << int_v;
-  }
-  NULL_bitmap = NULL_bitmap << 1; 
-
-  // SB_3 -- Attribute GVCF_SB_3_IDX
-  if(!(*csv_line >> int_v))
-    throw LoaderException("Cannot read SB_3 value from CSV file.");
-  if(int_v == CSV_NULL_INT) {
-    NULL_bitmap += 1;
-    *tiles[GVCF_SB_3_IDX] << 0;
-  } else {
-    *tiles[GVCF_SB_3_IDX] << int_v;
-  }
-  NULL_bitmap = NULL_bitmap << 1; 
-
-  // SB_4 -- Attribute GVCF_SB_4_IDX
-  if(!(*csv_line >> int_v))
-    throw LoaderException("Cannot read SB_4 value from CSV file.");
-  if(int_v == CSV_NULL_INT) {
-    NULL_bitmap += 1;
-    *tiles[GVCF_SB_4_IDX] << 0;
-  } else {
-    *tiles[GVCF_SB_4_IDX] << int_v;
-  }
-  NULL_bitmap = NULL_bitmap << 1;
-
-  // AD -- Attribute GVCF_AD_IDX
-  for(int i=0; i<ALT_num+1; i++) {
-    if(!(*csv_line >> int_v))
-      throw LoaderException("Cannot read AD value from CSV file.");
-    if(int_v == CSV_NULL_INT)
-      *tiles[GVCF_AD_IDX] << 0;
-    else 
-      *tiles[GVCF_AD_IDX] << int_v;
-  }
-  if(int_v == CSV_NULL_INT) // We assume that if one AD value is NULL, all are
-    NULL_bitmap += 1;
-  NULL_bitmap = NULL_bitmap << 1;
-  
-  // PL -- Attribute GVCF_PL_IDX
-  for(int i=0; i<(ALT_num+1)*(ALT_num+2)/2; i++) {
-    if(!(*csv_line >> int_v))
-      throw LoaderException("Cannot read PL value from CSV file.");
-    if(int_v == CSV_NULL_INT)
-      *tiles[GVCF_PL_IDX] << 0;
-    else 
-      *tiles[GVCF_PL_IDX] << int_v;
-  }
-  if(int_v == CSV_NULL_INT) // We assume that if one PL value is NULL, all are
-    NULL_bitmap += 1;
-  NULL_bitmap = NULL_bitmap << 1;
-
-  // AF -- Attribute GVCF_AF_IDX
-  if(!(*csv_line >> float_v))
-    // throw LoaderException("Cannot read AF value from CSV file.");
-    // We are not throwing an exception here because we want to be backward 
-    // compatible with VCF Files
-    // Assign float_v to CSV_NULL_FLOAT and fall through rest of the logic
-    float_v = CSV_NULL_FLOAT;
-  if(float_v == CSV_NULL_FLOAT) {
-    NULL_bitmap += 1;
-    *tiles[GVCF_AF_IDX] << 0;
-  } else {  
-    *tiles[GVCF_AF_IDX] << float_v;
-  }
-  NULL_bitmap = NULL_bitmap << 1; 
-
-  // AN -- Attribute GVCF_AN_IDX
-  if(!(*csv_line >> int_v))
-    // throw LoaderException("Cannot read AN value from CSV file.");
-    // We are not throwing an exception here because we want to be backward 
-    // compatible with VCF Files
-    // Assign int_v to CSV_NULL_INT and fall through rest of the logic
-    int_v = CSV_NULL_INT;
-  if(int_v == CSV_NULL_INT) {
-    NULL_bitmap += 1;
-    *tiles[GVCF_AN_IDX] << 0;
-  } else {
-    *tiles[GVCF_AN_IDX] << int_v;
-  }
-  NULL_bitmap = NULL_bitmap << 1;
-
-  // AC -- Attribute GVCF_AC_IDX
-  if(!(*csv_line >> int_v))
-    // throw LoaderException("Cannot read AC value from CSV file.");
-    // We are not throwing an exception here because we want to be backward 
-    // compatible with VCF Files
-    // Assign int_v to CSV_NULL_INT and fall through rest of the logic
-    int_v = CSV_NULL_INT;
-  if(int_v == CSV_NULL_INT) {
-    NULL_bitmap += 1;
-    *tiles[GVCF_AC_IDX] << 0;
-  } else {
-    *tiles[GVCF_AC_IDX] << int_v;
-  }
-
-  // NULL -- Attribute GVCF_NULL_IDX
-  *tiles[GVCF_NULL_IDX] << NULL_bitmap;
-
-  // OFFSETS -- Attribute GVCF_OFFSETS_IDX
-  *tiles[GVCF_OFFSETS_IDX] << REF_offset;
-  *tiles[GVCF_OFFSETS_IDX] << ALT_offset;
-  *tiles[GVCF_OFFSETS_IDX] << FILTER_ID_offset;
-  *tiles[GVCF_OFFSETS_IDX] << AD_offset;
-  *tiles[GVCF_OFFSETS_IDX] << PL_offset;
-}
-
->>>>>>> 2376c86d
 bool Loader::check_on_load(const std::string& filename) const {
   int fd = open(filename.c_str(), O_RDONLY);
   if(fd == -1)
@@ -500,90 +142,6 @@
   return true;
 }
 
-<<<<<<< HEAD
-=======
-ArraySchema* Loader::create_gVCF_array_schema(const char* array_name, const uint64_t max_sample_idx) const {
-  // Set dimension names
-  std::vector<std::string> dim_names;
-  dim_names.push_back("SampleID"); 
-  dim_names.push_back("POS"); 
-  
-  // Set dimension domains
-  std::vector<std::pair<double,double> > dim_domains;
-  dim_domains.push_back(std::pair<double,double>(0, max_sample_idx));
-  dim_domains.push_back(std::pair<double,double>(0, 6000000000));
-
-  // Set attribute names
-  std::vector<std::string> attribute_names;
-  attribute_names.push_back("END"); 
-  attribute_names.push_back("REF"); 
-  attribute_names.push_back("ALT"); 
-  attribute_names.push_back("QUAL"); 
-  attribute_names.push_back("FILTER_ID"); 
-  attribute_names.push_back("BaseQRankSum"); 
-  attribute_names.push_back("ClippingRankSum"); 
-  attribute_names.push_back("MQRankSum"); 
-  attribute_names.push_back("ReadPosRankSum"); 
-  attribute_names.push_back("DP"); 
-  attribute_names.push_back("MQ"); 
-  attribute_names.push_back("MQ0"); 
-  attribute_names.push_back("DP_FMT"); 
-  attribute_names.push_back("MIN_DP"); 
-  attribute_names.push_back("GQ"); 
-  attribute_names.push_back("SB_1"); 
-  attribute_names.push_back("SB_2"); 
-  attribute_names.push_back("SB_3"); 
-  attribute_names.push_back("SB_4"); 
-  attribute_names.push_back("AD"); 
-  attribute_names.push_back("PL"); 
-  attribute_names.push_back("AF"); 
-  attribute_names.push_back("AN"); 
-  attribute_names.push_back("AC"); 
-  attribute_names.push_back("NULL"); 
-  attribute_names.push_back("OFFSETS"); 
- 
-  // Set attribute types. 
-  // The first types are for the attributes, whereas the very last type is 
-  // for all the dimensions collectively. 
-  std::vector<const std::type_info*> types;
-  types.push_back(&typeid(int64_t));  // END
-  types.push_back(&typeid(char));     // REF 
-  types.push_back(&typeid(char));     // ALT
-  types.push_back(&typeid(float));    // QUAL
-  types.push_back(&typeid(int));      // FILTER_ID
-  types.push_back(&typeid(float));    // BaseQRankSum
-  types.push_back(&typeid(float));    // ClippingRankSum
-  types.push_back(&typeid(float));    // MQRankSum
-  types.push_back(&typeid(float));    // ReadPosRankSum
-  types.push_back(&typeid(int));      // DP
-  types.push_back(&typeid(float));    // MQ
-  types.push_back(&typeid(int));      // MQ0
-  types.push_back(&typeid(int));      // DP_FMT
-  types.push_back(&typeid(int));      // MIN_DP
-  types.push_back(&typeid(int));      // GQ
-  types.push_back(&typeid(int));      // SB_1
-  types.push_back(&typeid(int));      // SB_2
-  types.push_back(&typeid(int));      // SB_3
-  types.push_back(&typeid(int));      // SB_4
-  types.push_back(&typeid(int));      // AD
-  types.push_back(&typeid(int));      // PL
-  types.push_back(&typeid(float));    // AF
-  types.push_back(&typeid(int));      // AN
-  types.push_back(&typeid(int));      // AC
-  types.push_back(&typeid(int));      // NULL
-  types.push_back(&typeid(int64_t));  // OFFSETS 
-  types.push_back(&typeid(int64_t));  // Coordinates (SampleID, POS)
-
-  // Set order and capacity
-  ArraySchema::Order order = ArraySchema::COLUMN_MAJOR;
-  uint64_t capacity = 1000;
-
-  // Return schema with regular tiles
-  return new ArraySchema(array_name, attribute_names, dim_names, dim_domains, 
-                         types, order, capacity);
-}
-
->>>>>>> 2376c86d
 void Loader::create_workspace() const {
   struct stat st;
   int return_value = stat(workspace_.c_str(), &st);
@@ -759,37 +317,25 @@
 }
 
 void Loader::sort_csv_file(const std::string& to_be_sorted_filename, 
-<<<<<<< HEAD
-                           const std::string& sorted_filename,
-                           const ArraySchema& array_schema,
-                           const std::string tmp_dir_arg) const {
-=======
                            const std::string& sorted_filename,    
                            const ArraySchema& array_schema,
-                           const std::string& temp_space) const {
->>>>>>> 2376c86d
+                           const std::string temp_space) const {
   // Prepare Linux sort command
   char sub_cmd[50];
   std::string cmd;
 
-<<<<<<< HEAD
+  cmd = "sort -t, ";
   std::string tmp_dir = "/tmp";
-  if(tmp_dir_arg != "")
+  if( !temp_space.empty() )
   {
+      //Check if dir exists
       struct stat dir_stat;
-      int ret_value = stat(tmp_dir_arg.c_str(), &dir_stat);
-      if(ret_value >=0 && S_ISDIR(dir_stat.st_mode))
-          tmp_dir = tmp_dir_arg;
-  }
-
-  cmd = "sort -T "+tmp_dir+" -t, ";
-=======
-  cmd = "sort -t, ";
-
-  if( !temp_space.empty() ) {
-      cmd += "-T " + temp_space + " ";
-  }
->>>>>>> 2376c86d
+      int ret_value = stat(temp_space.c_str(), &dir_stat);
+      //Not a valid dir, use /tmp
+      if(ret_value < 0 || !S_ISDIR(dir_stat.st_mode))
+          tmp_dir = "/tmp";
+  }
+  cmd += "-T " + tmp_dir + " ";
   
   // For easy reference
   unsigned int dim_num = array_schema.dim_num();

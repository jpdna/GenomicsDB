/**
 * @file   storage_manager.cc
 * @author Stavros Papadopoulos <stavrosp@csail.mit.edu>
 *
 * @section LICENSE
 *
 * The MIT License
 * 
 * @copyright Copyright (c) 2015 Stavros Papadopoulos <stavrosp@csail.mit.edu>
 *
 * Permission is hereby granted, free of charge, to any person obtaining a copy
 * of this software and associated documentation files (the "Software"), to deal
 * in the Software without restriction, including without limitation the rights
 * to use, copy, modify, merge, publish, distribute, sublicense, and/or sell
 * copies of the Software, and to permit persons to whom the Software is
 * furnished to do so, subject to the following conditions:
 *
 * The above copyright notice and this permission notice shall be included in
 * all copies or substantial portions of the Software.
 *
 * THE SOFTWARE IS PROVIDED "AS IS", WITHOUT WARRANTY OF ANY KIND, EXPRESS OR
 * IMPLIED, INCLUDING BUT NOT LIMITED TO THE WARRANTIES OF MERCHANTABILITY,
 * FITNESS FOR A PARTICULAR PURPOSE AND NONINFRINGEMENT. IN NO EVENT SHALL THE
 * AUTHORS OR COPYRIGHT HOLDERS BE LIABLE FOR ANY CLAIM, DAMAGES OR OTHER
 * LIABILITY, WHETHER IN AN ACTION OF CONTRACT, TORT OR OTHERWISE, ARISING FROM,
 * OUT OF OR IN CONNECTION WITH THE SOFTWARE OR THE USE OR OTHER DEALINGS IN
 * THE SOFTWARE.
 * 
 * @section DESCRIPTION
 *
 * This file implements the StorageManager class.
 */

#include "storage_manager.h"
#include <cassert>
#include <cstring>
#include <fcntl.h>
#include <iostream>
#include <string>
#include <sys/stat.h>
#include <unistd.h>
#include <utils.h>

/* ****************************** */
/*             MACROS             */
/* ****************************** */

#if VERBOSE == 1
#  define PRINT_ERROR(x) std::cerr << "[TileDB] Error: " << x << ".\n" 
#  define PRINT_WARNING(x) std::cerr << "[TileDB] Warning: " \
                                     << x << ".\n"
#elif VERBOSE == 2
#  define PRINT_ERROR(x) std::cerr << "[TileDB::StorageManager] Error: " \
                                   << x << ".\n" 
#  define PRINT_WARNING(x) std::cerr << "[TileDB::StorageManager] Warning: " \
                                     << x << ".\n"
#else
#  define PRINT_ERROR(x) do { } while(0) 
#  define PRINT_WARNING(x) do { } while(0) 
#endif

/* ****************************** */
/*   CONSTRUCTORS & DESTRUCTORS   */
/* ****************************** */

StorageManager::StorageManager(const char* config_filename) {
  // Set configuration parameters
  if(config_set(config_filename) == TILEDB_SM_ERR)
    config_set_default();
}

StorageManager::~StorageManager() {
}

/* ****************************** */
/*           WORKSPACE            */
/* ****************************** */

int StorageManager::workspace_create(const std::string& dir) const {
  // Check if the group is inside a workspace or another group
  std::string parent_dir = ::parent_dir(dir);
  if(is_workspace(parent_dir) || 
     is_group(parent_dir) ||
     is_array(parent_dir) ||
     is_metadata(parent_dir)) {
    PRINT_ERROR("The workspace cannot be contained in another workspace, "
                "group, array or metadata directory");
    return TILEDB_SM_ERR;
  }


  // Create group directory
  if(create_dir(dir) != TILEDB_UT_OK)  
    return TILEDB_SM_ERR;

  // Create workspace file
  if(create_workspace_file(dir) != TILEDB_SM_OK)
    return TILEDB_SM_ERR;

  // TODO: Create master catalog

  // Success
  return TILEDB_SM_OK;
}

/* ****************************** */
/*             GROUP              */
/* ****************************** */

int StorageManager::group_create(const std::string& dir) const {
  // Check if the group is inside a workspace or another group
  std::string parent_dir = ::parent_dir(dir);
  if(!is_workspace(parent_dir) && !is_group(parent_dir)) {
    PRINT_ERROR("The group must be contained in a workspace "
                "or another group");
    return TILEDB_SM_ERR;
  }

  // Create group directory
  if(create_dir(dir) != TILEDB_UT_OK)  
    return TILEDB_SM_ERR;

  // Create group file
  if(create_group_file(dir) != TILEDB_SM_OK)
    return TILEDB_SM_ERR;

  // Success
  return TILEDB_SM_OK;
}

/* ****************************** */
/*             ARRAY              */
/* ****************************** */

int StorageManager::array_create(const ArraySchemaC* array_schema_c) const {
  // Initialize array schema
  ArraySchema* array_schema = new ArraySchema();
  if(array_schema->init(array_schema_c) != TILEDB_AS_OK) {
    delete array_schema;
    return TILEDB_SM_ERR;
  }

  // Get real array directory name
  std::string dir = array_schema->array_name();
  std::string parent_dir = ::parent_dir(dir);

  // Check if the array directory is contained in a workspace, group or array
  if(!is_workspace(parent_dir) && 
     !is_group(parent_dir)) {
    PRINT_ERROR(std::string("Cannot create array; Directory '") + parent_dir + 
                "' must be a TileDB workspace or group");
    return TILEDB_SM_ERR;
  }

  // Create array with the new schema
  int rc = array_create(array_schema);
  
  // Clean up
  delete array_schema;

  // Return
  if(rc == TILEDB_AS_OK)
    return TILEDB_SM_OK;
  else
    return TILEDB_SM_ERR;
}

int StorageManager::array_create(const ArraySchema* array_schema) const {
  // Check array schema
  if(array_schema == NULL) {
    PRINT_ERROR("Cannot create array; Empty array schema");
    return TILEDB_SM_ERR;
  }

  // Create array directory
  std::string dir = array_schema->array_name();
  if(create_dir(dir) == TILEDB_UT_ERR) 
    return TILEDB_SM_ERR;

  // Open array schema file
  std::string filename = dir + "/" + TILEDB_ARRAY_SCHEMA_FILENAME; 
  int fd = ::open(filename.c_str(), O_WRONLY | O_CREAT | O_SYNC, S_IRWXU);
  if(fd == -1) {
    PRINT_ERROR(std::string("Cannot create array; ") + strerror(errno));
    return TILEDB_SM_ERR;
  }

  // Serialize array schema
  void* array_schema_bin;
  size_t array_schema_bin_size;
  if(array_schema->serialize(array_schema_bin, array_schema_bin_size) !=
     TILEDB_AS_OK)
    return TILEDB_SM_ERR;

  // Store the array schema
  ssize_t bytes_written = ::write(fd, array_schema_bin, array_schema_bin_size);
  if(bytes_written != array_schema_bin_size) {
    PRINT_ERROR(std::string("Cannot create array; ") + strerror(errno));
    free(array_schema_bin);
    return TILEDB_SM_ERR;
  }

  // Clean up
  free(array_schema_bin);
  if(::close(fd)) {
    PRINT_ERROR(std::string("Cannot create array; ") + strerror(errno));
    return TILEDB_SM_ERR;
  }

  // Success
  return TILEDB_SM_OK;
}

int StorageManager::array_init(
    Array*& array,
    const char* dir,
    int mode,
    const void* range,
    const char** attributes,
    int attribute_num)  const {
  // Load array schema
  ArraySchema* array_schema;
  if(array_load_schema(dir, array_schema) != TILEDB_SM_OK)
    return TILEDB_SM_ERR;

  // Create Array object
  array = new Array();
  int rc = array->init(array_schema, mode, attributes, attribute_num, range);

  // Return
  if(rc != TILEDB_AR_OK) {
    delete array;
    array = NULL;
    return TILEDB_SM_ERR;
  } else {
    return TILEDB_SM_OK;
  }
}

int StorageManager::array_iterator_init(
    ArrayIterator*& array_iterator,
    const char* dir,
    const void* range,
    const char** attributes,
    int attribute_num,
    void** buffers,
    size_t* buffer_sizes)  const {
  // Load array schema
  ArraySchema* array_schema;
  if(array_load_schema(dir, array_schema) != TILEDB_SM_OK)
    return TILEDB_SM_ERR;

  // Create Array object
  Array* array = new Array();
  if(array->init(array_schema, TILEDB_READ, attributes, attribute_num, range) !=
     TILEDB_AR_OK) {
    delete array;
    array_iterator = NULL;
    return TILEDB_SM_ERR;
  } 

  // Create ArrayIterator object
  array_iterator = new ArrayIterator();
  if(array_iterator->init(array, buffers, buffer_sizes) != TILEDB_AIT_OK) {
    delete array;
    delete array_iterator;
    array_iterator = NULL;
    return TILEDB_SM_ERR;
  } 

  // Success
  return TILEDB_SM_OK;
}

int StorageManager::metadata_iterator_init(
    MetadataIterator*& metadata_iterator,
    const char* dir,
    const char** attributes,
    int attribute_num,
    void** buffers,
    size_t* buffer_sizes)  const {
  // Load array schema
  ArraySchema* array_schema;
  if(metadata_load_schema(dir, array_schema) != TILEDB_SM_OK)
    return TILEDB_SM_ERR;

  // Create Array object
  Metadata* metadata = new Metadata();
  if(metadata->init(
         array_schema, 
         TILEDB_METADATA_READ, 
         attributes, 
         attribute_num) !=
     TILEDB_MT_OK) {
    delete metadata;
    metadata_iterator = NULL;
    return TILEDB_SM_ERR;
  } 

  // Create ArrayIterator object
  metadata_iterator = new MetadataIterator();
  if(metadata_iterator->init(metadata, buffers, buffer_sizes) != TILEDB_MIT_OK) {
    delete metadata;
    delete metadata_iterator;
    metadata_iterator = NULL;
    return TILEDB_SM_ERR;
  } 

  // Success
  return TILEDB_SM_OK;
}

int StorageManager::array_reinit_subarray(
    Array* array,
    const void* subarray)  const {
  int rc = array->reinit_subarray(subarray);

  // Return
  if(rc != TILEDB_AR_OK) 
    return TILEDB_SM_ERR;
  else
    return TILEDB_SM_OK;
}


int StorageManager::array_finalize(Array* array) const {
  // If the array is NULL, do nothing
  if(array == NULL)
    return TILEDB_SM_OK;

  // Finalize array
  int rc = array->finalize();
  delete array;

  // Return
  if(rc == TILEDB_AR_OK)
    return TILEDB_SM_OK;
  else
    return TILEDB_SM_ERR;
}

int StorageManager::array_iterator_finalize(
    ArrayIterator* array_iterator) const {
  // If the array iterator is NULL, do nothing
  if(array_iterator == NULL)
    return TILEDB_SM_OK;

  // Finalize array
  int rc = array_iterator->finalize();
  delete array_iterator;

  // Return
  if(rc == TILEDB_AIT_OK)
    return TILEDB_SM_OK;
  else
    return TILEDB_SM_ERR;
}

int StorageManager::metadata_iterator_finalize(
    MetadataIterator* metadata_iterator) const {
  // If the metadata iterator is NULL, do nothing
  if(metadata_iterator == NULL)
    return TILEDB_SM_OK;

  // Finalize array
  int rc = metadata_iterator->finalize();
  delete metadata_iterator;

  // Return
  if(rc == TILEDB_MIT_OK)
    return TILEDB_SM_OK;
  else
    return TILEDB_SM_ERR;
}

int StorageManager::array_load_schema(
    const char* dir,
    ArraySchema*& array_schema) const {
  // Get real array path
  std::string real_dir = ::real_dir(dir);

  // Check if array exists
  if(!is_array(real_dir)) {
    PRINT_ERROR(std::string("Cannot load array schema; Array '") + real_dir + 
                "' does not exist");
    return TILEDB_SM_ERR;
  }

  // Open array schema file
  std::string filename = real_dir + "/" + TILEDB_ARRAY_SCHEMA_FILENAME;
  int fd = ::open(filename.c_str(), O_RDONLY);
  if(fd == -1) {
    PRINT_ERROR("Cannot load schema; File opening error");
    return TILEDB_SM_ERR;
  }

  // Initialize buffer
  struct stat st;
  fstat(fd, &st);
  ssize_t buffer_size = st.st_size;
  if(buffer_size == 0) {
    PRINT_ERROR("Cannot load array schema; Empty array schema file");
    return TILEDB_SM_ERR;
  }
  void* buffer = malloc(buffer_size);

  // Load array schema
  ssize_t bytes_read = ::read(fd, buffer, buffer_size);
  if(bytes_read != buffer_size) {
    PRINT_ERROR("Cannot load array schema; File reading error");
    free(buffer);
    return TILEDB_SM_ERR;
  } 

  // Initialize array schema
  array_schema = new ArraySchema();
  if(array_schema->deserialize(buffer, buffer_size) == TILEDB_AS_ERR) {
    free(buffer);
    delete array_schema;
    return TILEDB_SM_ERR;
  }

  // Clean up
  free(buffer);
  if(::close(fd)) {
    delete array_schema;
    PRINT_ERROR("Cannot load array schema; File closing error");
    return TILEDB_SM_ERR;
  }

  // Success
  return TILEDB_SM_OK;
}

<<<<<<< HEAD
/******************************************************
******************* CELL FUNCTIONS ********************
******************************************************/

template<class T>
ArrayConstCellIterator<T>* StorageManager::begin(
    int ad) const {
  assert(ad >= 0 && ad < MAX_OPEN_ARRAYS);
  assert(arrays_[ad] != NULL);
  assert(arrays_[ad]->mode() == Array::READ);
  assert(!arrays_[ad]->empty());
=======
int StorageManager::array_write(
    Array* array,
    const void** buffers,
    const size_t* buffer_sizes) const {
  // Sanity check
  if(array == NULL) {
    PRINT_ERROR("Cannot write to array; Invalid array pointer");
    return TILEDB_SM_ERR;
  }
>>>>>>> 28de6a0c

  // Write array
  if(array->write(buffers, buffer_sizes) != TILEDB_AR_OK) 
    return TILEDB_SM_ERR;
  else
    return TILEDB_SM_OK;
}

<<<<<<< HEAD
template<class T>
ArrayConstCellIterator<T>* StorageManager::begin(
    int ad, const std::vector<int>& attribute_ids) const {
  assert(ad >= 0 && ad < MAX_OPEN_ARRAYS);
  assert(arrays_[ad] != NULL);
  assert(arrays_[ad]->mode() == Array::READ);
  assert(!arrays_[ad]->empty());
=======
int StorageManager::array_read(
    Array* array,
    void** buffers,
    size_t* buffer_sizes) const {
  // Sanity check
  if(array == NULL) {
    PRINT_ERROR("Cannot read from array; Invalid array pointer");
    return TILEDB_SM_ERR;
  }
>>>>>>> 28de6a0c

  if(array->read(buffers, buffer_sizes) == TILEDB_AR_ERR) 
    return TILEDB_SM_ERR;
  else
    return TILEDB_SM_OK;
}

<<<<<<< HEAD
template<class T>
ArrayConstCellIterator<T>* StorageManager::begin(
    int ad, const T* range) const {
  assert(ad >= 0 && ad < MAX_OPEN_ARRAYS);
  assert(arrays_[ad] != NULL);
  assert(arrays_[ad]->mode() == Array::READ);
  assert(!arrays_[ad]->empty());
=======
/* ****************************** */
/*             COMMON             */
/* ****************************** */
>>>>>>> 28de6a0c

int StorageManager::clear(const std::string& dir) const {
  // TODO
}

<<<<<<< HEAD
template<class T>
ArrayConstCellIterator<T>* StorageManager::begin(
    int ad, const T* range, const std::vector<int>& attribute_ids) const {
  assert(ad >= 0 && ad < MAX_OPEN_ARRAYS);
  assert(arrays_[ad] != NULL);
  assert(arrays_[ad]->mode() == Array::READ);
  assert(!arrays_[ad]->empty());

  return new ArrayConstCellIterator<T>(arrays_[ad], range, attribute_ids);
=======
int StorageManager::delete_entire(const std::string& dir) const {
  // TODO
>>>>>>> 28de6a0c
}

int StorageManager::move(
    const std::string& old_dir,
    const std::string& new_dir) const {
  // TODO
}

/* ****************************** */
/*         PRIVATE METHODS        */
/* ****************************** */

int StorageManager::config_set(const char* config_filename) {
  // TODO

  return TILEDB_SM_OK;
} 

void StorageManager::config_set_default() {
  // TODO
} 

int StorageManager::create_group_file(const std::string& dir) const {
  std::string filename = std::string(dir) + "/" + TILEDB_GROUP_FILENAME;
  int fd = ::open(filename.c_str(), O_WRONLY | O_CREAT | O_SYNC, S_IRWXU);
  if(fd == -1 || ::close(fd)) {
    PRINT_ERROR(std::string("Failed to create group file; ") +
                strerror(errno));
    return TILEDB_SM_ERR;
  }

  return TILEDB_SM_OK;
}

<<<<<<< HEAD
template<class T>
ArrayConstReverseCellIterator<T>* StorageManager::rbegin(
    int ad) const {
  assert(ad >= 0 && ad < MAX_OPEN_ARRAYS);
  assert(arrays_[ad] != NULL);
  assert(arrays_[ad]->mode() == Array::READ);
  assert(!arrays_[ad]->empty());
=======
int StorageManager::create_workspace_file(const std::string& dir) const {
  std::string filename = std::string(dir) + "/" + TILEDB_WORKSPACE_FILENAME;
  int fd = ::open(filename.c_str(), O_WRONLY | O_CREAT | O_SYNC, S_IRWXU);
  if(fd == -1 || ::close(fd)) {
    PRINT_ERROR(std::string("Failed to create workspace file; ") +
                strerror(errno));
    return TILEDB_SM_ERR;
  }
>>>>>>> 28de6a0c

  return TILEDB_SM_OK;
}

<<<<<<< HEAD
template<class T>
ArrayConstReverseCellIterator<T>* StorageManager::rbegin(
    int ad, const std::vector<int>& attribute_ids) const {
  assert(ad >= 0 && ad < MAX_OPEN_ARRAYS);
  assert(arrays_[ad] != NULL);
  assert(arrays_[ad]->mode() == Array::READ);
  assert(!arrays_[ad]->empty());

  return new ArrayConstReverseCellIterator<T>(arrays_[ad], attribute_ids);
}

template<class T>
ArrayConstReverseCellIterator<T>* StorageManager::rbegin(
    int ad, const T* multi_D_obj, bool range) const {
  assert(ad >= 0 && ad < MAX_OPEN_ARRAYS);
  assert(arrays_[ad] != NULL);
  assert(arrays_[ad]->mode() == Array::READ);
  assert(!arrays_[ad]->empty());
=======
/* ****************************** */
/*            METADATA            */
/* ****************************** */

int StorageManager::metadata_create(
    const MetadataSchemaC* metadata_schema_c) const {
  // Initialize array schema
  ArraySchema* array_schema = new ArraySchema();
  if(array_schema->init(metadata_schema_c) != TILEDB_AS_OK) {
    delete array_schema;
    return TILEDB_SM_ERR;
  }
>>>>>>> 28de6a0c

  // Get real array directory name
  std::string dir = array_schema->array_name();
  std::string parent_dir = ::parent_dir(dir);

  // Check if the array directory is contained in a workspace, group or array
  if(!is_workspace(parent_dir) && 
     !is_group(parent_dir) &&
     !is_array(parent_dir)) {
    PRINT_ERROR(std::string("Cannot create metadata; Directory '") + parent_dir + 
                "' must be a TileDB workspace, group, or array");
    return TILEDB_SM_ERR;
  }

<<<<<<< HEAD
template<class T>
ArrayConstReverseCellIterator<T>* StorageManager::rbegin(
    int ad, const T* multi_D_obj, 
    const std::vector<int>& attribute_ids,
    bool range) const {
  assert(ad >= 0 && ad < MAX_OPEN_ARRAYS);
  assert(arrays_[ad] != NULL);
  assert(arrays_[ad]->mode() == Array::READ);
  assert(!arrays_[ad]->empty());

  return new ArrayConstReverseCellIterator<T>(
                 arrays_[ad], multi_D_obj, attribute_ids, range);
}
=======
  // Create array with the new schema
  int rc = metadata_create(array_schema);
  
  // Clean up
  delete array_schema;
>>>>>>> 28de6a0c

  // Return
  if(rc == TILEDB_AS_OK)
    return TILEDB_SM_OK;
  else
    return TILEDB_SM_ERR;
}

int StorageManager::metadata_create(const ArraySchema* array_schema) const {
  // Check metadata schema
  if(array_schema == NULL) {
    PRINT_ERROR("Cannot create metadata; Empty metadata schema");
    return TILEDB_SM_ERR;
  }

<<<<<<< HEAD
template<class T>
void StorageManager::write_cell(int ad, const void* cell) const {
  assert(ad >= 0 && ad < MAX_OPEN_ARRAYS);
  assert(arrays_[ad] != NULL);

  arrays_[ad]->write_cell<T>(cell);
}

template<class T>
void StorageManager::write_cell_sorted(int ad, const void* cell) const {
  arrays_[ad]->write_cell_sorted<T>(cell); 
}
=======
  // Create array directory
  std::string dir = array_schema->array_name();
  if(create_dir(dir) == TILEDB_UT_ERR) 
    return TILEDB_SM_ERR;

  // Open metadata schema file
  std::string filename = dir + "/" + TILEDB_METADATA_SCHEMA_FILENAME; 
  int fd = ::open(filename.c_str(), O_WRONLY | O_CREAT | O_SYNC, S_IRWXU);
  if(fd == -1) {
    PRINT_ERROR(std::string("Cannot create metadata; ") + strerror(errno));
    return TILEDB_SM_ERR;
  }
>>>>>>> 28de6a0c

  // Serialize metadata schema
  void* array_schema_bin;
  size_t array_schema_bin_size;
  if(array_schema->serialize(array_schema_bin, array_schema_bin_size) !=
     TILEDB_AS_OK)
    return TILEDB_SM_ERR;

  // Store the array schema
  ssize_t bytes_written = ::write(fd, array_schema_bin, array_schema_bin_size);
  if(bytes_written != array_schema_bin_size) {
    PRINT_ERROR(std::string("Cannot create metadata; ") + strerror(errno));
    free(array_schema_bin);
    return TILEDB_SM_ERR;
  }

  // Clean up
  free(array_schema_bin);
  if(::close(fd)) {
    PRINT_ERROR(std::string("Cannot create metadata; ") + strerror(errno));
    return TILEDB_SM_ERR;
  }

  // Success
  return TILEDB_SM_OK;
}

int StorageManager::metadata_init(
    Metadata*& metadata,
    const char* dir,
    int mode,
    const char** attributes,
    int attribute_num)  const {
  // Load array schema
  ArraySchema* array_schema;
  if(metadata_load_schema(dir, array_schema) != TILEDB_SM_OK)
    return TILEDB_SM_ERR;

  // Create Array object
  metadata = new Metadata();
  int rc = metadata->init(array_schema, mode, attributes, attribute_num);

  // Return
  if(rc != TILEDB_MT_OK) {
    delete metadata;
    metadata = NULL;
    return TILEDB_SM_ERR;
  } else {
    return TILEDB_SM_OK;
  }
}

int StorageManager::metadata_load_schema(
    const char* dir,
    ArraySchema*& array_schema) const {
  // Get real array path
  std::string real_dir = ::real_dir(dir);

  // Check if metadata exists
  if(!is_metadata(real_dir)) {
    PRINT_ERROR(std::string("Cannot load metadata schema; Metadata '") + real_dir + 
                "' does not exist");
    return TILEDB_SM_ERR;
  }

  // Open array schema file
  std::string filename = real_dir + "/" + TILEDB_METADATA_SCHEMA_FILENAME;
  int fd = ::open(filename.c_str(), O_RDONLY);
  if(fd == -1) {
    PRINT_ERROR("Cannot load metadata schema; File opening error");
    return TILEDB_SM_ERR;
  }

  // Initialize buffer
  struct stat st;
  fstat(fd, &st);
  ssize_t buffer_size = st.st_size;
  if(buffer_size == 0) {
    PRINT_ERROR("Cannot load metadata schema; Empty metadata schema file");
    return TILEDB_SM_ERR;
  }
  void* buffer = malloc(buffer_size);

  // Load array schema
  ssize_t bytes_read = ::read(fd, buffer, buffer_size);
  if(bytes_read != buffer_size) {
    PRINT_ERROR("Cannot load metadata schema; File reading error");
    free(buffer);
    return TILEDB_SM_ERR;
  } 

  // Initialize array schema
  array_schema = new ArraySchema();
  if(array_schema->deserialize(buffer, buffer_size) == TILEDB_AS_ERR) {
    free(buffer);
    delete array_schema;
    return TILEDB_SM_ERR;
  }

  // Clean up
  free(buffer);
  if(::close(fd)) {
    delete array_schema;
    PRINT_ERROR("Cannot load metadata schema; File closing error");
    return TILEDB_SM_ERR;
  }

  // Success
  return TILEDB_SM_OK;
}

int StorageManager::metadata_finalize(Metadata* metadata) const {
  // If the array is NULL, do nothing
  if(metadata == NULL)
    return TILEDB_SM_OK;

  // Finalize array
  int rc = metadata->finalize();
  delete metadata;

  // Return
  if(rc == TILEDB_MT_OK)
    return TILEDB_SM_OK;
  else
    return TILEDB_SM_ERR;
}

int StorageManager::metadata_write(
    Metadata* metadata,
    const char* keys,
    size_t keys_size,
    const void** buffers,
    const size_t* buffer_sizes) const {
  // Sanity check
  if(metadata == NULL) {
    PRINT_ERROR("Cannot write to metadata; Invalid metadata pointer");
    return TILEDB_SM_ERR;
  }

  // Write metadata
  if(metadata->write(keys, keys_size, buffers, buffer_sizes) != TILEDB_MT_OK) 
    return TILEDB_SM_ERR;
  else
    return TILEDB_SM_OK;
}

int StorageManager::metadata_read(
    Metadata* metadata,
    const char* key,
    void** buffers,
    size_t* buffer_sizes) const {
  // Sanity check
  if(metadata == NULL) {
    PRINT_ERROR("Cannot read from metadata; Invalid metadata pointer");
    return TILEDB_SM_ERR;
  }

  if(metadata->read(key, buffers, buffer_sizes) != TILEDB_MT_OK) 
    return TILEDB_SM_ERR;
  else
    return TILEDB_SM_OK;
}
<|MERGE_RESOLUTION|>--- conflicted
+++ resolved
@@ -432,19 +432,6 @@
   return TILEDB_SM_OK;
 }
 
-<<<<<<< HEAD
-/******************************************************
-******************* CELL FUNCTIONS ********************
-******************************************************/
-
-template<class T>
-ArrayConstCellIterator<T>* StorageManager::begin(
-    int ad) const {
-  assert(ad >= 0 && ad < MAX_OPEN_ARRAYS);
-  assert(arrays_[ad] != NULL);
-  assert(arrays_[ad]->mode() == Array::READ);
-  assert(!arrays_[ad]->empty());
-=======
 int StorageManager::array_write(
     Array* array,
     const void** buffers,
@@ -454,7 +441,6 @@
     PRINT_ERROR("Cannot write to array; Invalid array pointer");
     return TILEDB_SM_ERR;
   }
->>>>>>> 28de6a0c
 
   // Write array
   if(array->write(buffers, buffer_sizes) != TILEDB_AR_OK) 
@@ -463,15 +449,6 @@
     return TILEDB_SM_OK;
 }
 
-<<<<<<< HEAD
-template<class T>
-ArrayConstCellIterator<T>* StorageManager::begin(
-    int ad, const std::vector<int>& attribute_ids) const {
-  assert(ad >= 0 && ad < MAX_OPEN_ARRAYS);
-  assert(arrays_[ad] != NULL);
-  assert(arrays_[ad]->mode() == Array::READ);
-  assert(!arrays_[ad]->empty());
-=======
 int StorageManager::array_read(
     Array* array,
     void** buffers,
@@ -481,7 +458,6 @@
     PRINT_ERROR("Cannot read from array; Invalid array pointer");
     return TILEDB_SM_ERR;
   }
->>>>>>> 28de6a0c
 
   if(array->read(buffers, buffer_sizes) == TILEDB_AR_ERR) 
     return TILEDB_SM_ERR;
@@ -489,38 +465,16 @@
     return TILEDB_SM_OK;
 }
 
-<<<<<<< HEAD
-template<class T>
-ArrayConstCellIterator<T>* StorageManager::begin(
-    int ad, const T* range) const {
-  assert(ad >= 0 && ad < MAX_OPEN_ARRAYS);
-  assert(arrays_[ad] != NULL);
-  assert(arrays_[ad]->mode() == Array::READ);
-  assert(!arrays_[ad]->empty());
-=======
 /* ****************************** */
 /*             COMMON             */
 /* ****************************** */
->>>>>>> 28de6a0c
 
 int StorageManager::clear(const std::string& dir) const {
   // TODO
 }
 
-<<<<<<< HEAD
-template<class T>
-ArrayConstCellIterator<T>* StorageManager::begin(
-    int ad, const T* range, const std::vector<int>& attribute_ids) const {
-  assert(ad >= 0 && ad < MAX_OPEN_ARRAYS);
-  assert(arrays_[ad] != NULL);
-  assert(arrays_[ad]->mode() == Array::READ);
-  assert(!arrays_[ad]->empty());
-
-  return new ArrayConstCellIterator<T>(arrays_[ad], range, attribute_ids);
-=======
 int StorageManager::delete_entire(const std::string& dir) const {
   // TODO
->>>>>>> 28de6a0c
 }
 
 int StorageManager::move(
@@ -555,15 +509,6 @@
   return TILEDB_SM_OK;
 }
 
-<<<<<<< HEAD
-template<class T>
-ArrayConstReverseCellIterator<T>* StorageManager::rbegin(
-    int ad) const {
-  assert(ad >= 0 && ad < MAX_OPEN_ARRAYS);
-  assert(arrays_[ad] != NULL);
-  assert(arrays_[ad]->mode() == Array::READ);
-  assert(!arrays_[ad]->empty());
-=======
 int StorageManager::create_workspace_file(const std::string& dir) const {
   std::string filename = std::string(dir) + "/" + TILEDB_WORKSPACE_FILENAME;
   int fd = ::open(filename.c_str(), O_WRONLY | O_CREAT | O_SYNC, S_IRWXU);
@@ -572,31 +517,10 @@
                 strerror(errno));
     return TILEDB_SM_ERR;
   }
->>>>>>> 28de6a0c
-
-  return TILEDB_SM_OK;
-}
-
-<<<<<<< HEAD
-template<class T>
-ArrayConstReverseCellIterator<T>* StorageManager::rbegin(
-    int ad, const std::vector<int>& attribute_ids) const {
-  assert(ad >= 0 && ad < MAX_OPEN_ARRAYS);
-  assert(arrays_[ad] != NULL);
-  assert(arrays_[ad]->mode() == Array::READ);
-  assert(!arrays_[ad]->empty());
-
-  return new ArrayConstReverseCellIterator<T>(arrays_[ad], attribute_ids);
-}
-
-template<class T>
-ArrayConstReverseCellIterator<T>* StorageManager::rbegin(
-    int ad, const T* multi_D_obj, bool range) const {
-  assert(ad >= 0 && ad < MAX_OPEN_ARRAYS);
-  assert(arrays_[ad] != NULL);
-  assert(arrays_[ad]->mode() == Array::READ);
-  assert(!arrays_[ad]->empty());
-=======
+
+  return TILEDB_SM_OK;
+}
+
 /* ****************************** */
 /*            METADATA            */
 /* ****************************** */
@@ -609,7 +533,6 @@
     delete array_schema;
     return TILEDB_SM_ERR;
   }
->>>>>>> 28de6a0c
 
   // Get real array directory name
   std::string dir = array_schema->array_name();
@@ -624,27 +547,11 @@
     return TILEDB_SM_ERR;
   }
 
-<<<<<<< HEAD
-template<class T>
-ArrayConstReverseCellIterator<T>* StorageManager::rbegin(
-    int ad, const T* multi_D_obj, 
-    const std::vector<int>& attribute_ids,
-    bool range) const {
-  assert(ad >= 0 && ad < MAX_OPEN_ARRAYS);
-  assert(arrays_[ad] != NULL);
-  assert(arrays_[ad]->mode() == Array::READ);
-  assert(!arrays_[ad]->empty());
-
-  return new ArrayConstReverseCellIterator<T>(
-                 arrays_[ad], multi_D_obj, attribute_ids, range);
-}
-=======
   // Create array with the new schema
   int rc = metadata_create(array_schema);
   
   // Clean up
   delete array_schema;
->>>>>>> 28de6a0c
 
   // Return
   if(rc == TILEDB_AS_OK)
@@ -660,20 +567,6 @@
     return TILEDB_SM_ERR;
   }
 
-<<<<<<< HEAD
-template<class T>
-void StorageManager::write_cell(int ad, const void* cell) const {
-  assert(ad >= 0 && ad < MAX_OPEN_ARRAYS);
-  assert(arrays_[ad] != NULL);
-
-  arrays_[ad]->write_cell<T>(cell);
-}
-
-template<class T>
-void StorageManager::write_cell_sorted(int ad, const void* cell) const {
-  arrays_[ad]->write_cell_sorted<T>(cell); 
-}
-=======
   // Create array directory
   std::string dir = array_schema->array_name();
   if(create_dir(dir) == TILEDB_UT_ERR) 
@@ -686,7 +579,6 @@
     PRINT_ERROR(std::string("Cannot create metadata; ") + strerror(errno));
     return TILEDB_SM_ERR;
   }
->>>>>>> 28de6a0c
 
   // Serialize metadata schema
   void* array_schema_bin;

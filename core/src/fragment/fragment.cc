/**
 * @file   fragment.cc
 * @author Stavros Papadopoulos <stavrosp@csail.mit.edu>
 *
 * @section LICENSE
 *
 * The MIT License
 * 
 * @copyright Copyright (c) 2015 Stavros Papadopoulos <stavrosp@csail.mit.edu>
 *
 * Permission is hereby granted, free of charge, to any person obtaining a copy
 * of this software and associated documentation files (the "Software"), to deal
 * in the Software without restriction, including without limitation the rights
 * to use, copy, modify, merge, publish, distribute, sublicense, and/or sell
 * copies of the Software, and to permit persons to whom the Software is
 * furnished to do so, subject to the following conditions:
 *
 * The above copyright notice and this permission notice shall be included in
 * all copies or substantial portions of the Software.
 *
 * THE SOFTWARE IS PROVIDED "AS IS", WITHOUT WARRANTY OF ANY KIND, EXPRESS OR
 * IMPLIED, INCLUDING BUT NOT LIMITED TO THE WARRANTIES OF MERCHANTABILITY,
 * FITNESS FOR A PARTICULAR PURPOSE AND NONINFRINGEMENT. IN NO EVENT SHALL THE
 * AUTHORS OR COPYRIGHT HOLDERS BE LIABLE FOR ANY CLAIM, DAMAGES OR OTHER
 * LIABILITY, WHETHER IN AN ACTION OF CONTRACT, TORT OR OTHERWISE, ARISING FROM,
 * OUT OF OR IN CONNECTION WITH THE SOFTWARE OR THE USE OR OTHER DEALINGS IN
 * THE SOFTWARE.
 * 
 * @section DESCRIPTION
 *
 * This file implements the Fragment class.
 */

#include "fragment.h"
#include "utils.h"
#include <cassert>
#include <cstdio>
#include <cstring>
#include <iostream>

/* ****************************** */
/*             MACROS             */
/* ****************************** */

#if VERBOSE == 1
#  define PRINT_ERROR(x) std::cerr << "[TileDB] Error: " << x << ".\n" 
#  define PRINT_WARNING(x) std::cerr << "[TileDB] Warning: " \
                                     << x << ".\n"
#elif VERBOSE == 2
#  define PRINT_ERROR(x) std::cerr << "[TileDB::Fragment] Error: " \
                                   << x << ".\n" 
#  define PRINT_WARNING(x) std::cerr << "[TileDB::Fragment] Warning: " \
                                     << x << ".\n"
#else
#  define PRINT_ERROR(x) do { } while(0) 
#  define PRINT_WARNING(x) do { } while(0) 
#endif

/* ****************************** */
/*   CONSTRUCTORS & DESTRUCTORS   */
/* ****************************** */

Fragment::Fragment(const Array* array)
    : array_(array) {
  read_state_ = NULL;
  write_state_ = NULL;
  book_keeping_ = NULL;
}

Fragment::~Fragment() {
  if(write_state_ != NULL)
    delete write_state_;

  if(read_state_ != NULL)
    delete read_state_;

  if(book_keeping_ != NULL)
    delete book_keeping_;
}

/* ****************************** */
/*            ACCESSORS           */
/* ****************************** */

<<<<<<< HEAD
  // Temp directory
  delete_directory(temp_dirname_);
=======
void* Fragment::mbr(int64_t pos) const {
  return book_keeping_->mbrs()[pos];
>>>>>>> 28de6a0c
}

bool Fragment::overlaps() const {
  if(read_state_->overlap() == ReadState::NONE)
    return false;
  else
    return true;
}

bool Fragment::full_domain() const {
  return full_domain_;
}

bool Fragment::overflow(int attribute_id) const {
  return read_state_->overflow(attribute_id);
}

template<class T>
bool Fragment::max_overlap(const T* max_overlap_range) const {
  return read_state_->max_overlap<T>(max_overlap_range);
}

const Array* Fragment::array() const {
  return array_;
}

int64_t Fragment::cell_num_per_tile() const {
  return (dense_) ? array_->array_schema()->cell_num_per_tile() : 
                    array_->array_schema()->capacity(); 
}

bool Fragment::dense() const {
  return dense_;
}

const std::string& Fragment::fragment_name() const {
  return fragment_name_;
}

template<class T>
void Fragment::compute_fragment_cell_ranges(
    const FragmentInfo& fragment_info,
    FragmentCellRanges& fragment_cell_ranges) const {
  read_state_->compute_fragment_cell_ranges<T>(
      fragment_info, 
      fragment_cell_ranges);
}

const void* Fragment::get_global_tile_coords() const {
  return read_state_->get_global_tile_coords();
}

int Fragment::read(void** buffers, size_t* buffer_sizes) {
  // Sanity check
  if(array_->range() == NULL) {
    PRINT_ERROR("Cannot read from fragment; Invalid range");
    return TILEDB_BK_ERR;
  }

  // Forward the read command to the read state
  int rc = read_state_->read(buffers, buffer_sizes);

  if(rc == TILEDB_RS_OK)
    return TILEDB_FG_OK;
  else
    return TILEDB_FG_ERR;
}

ReadState* Fragment::read_state() const {
  return read_state_;
}

size_t Fragment::tile_size(int attribute_id) const {
  // For easy reference
  const ArraySchema* array_schema = array_->array_schema();
  bool var_size = array_schema->var_size(attribute_id);

  int64_t cell_num_per_tile = (dense_) ? 
              array_schema->cell_num_per_tile() : 
              array_schema->capacity(); 
 
  return (var_size) ? 
             cell_num_per_tile * TILEDB_CELL_VAR_OFFSET_SIZE :
             cell_num_per_tile * array_schema->cell_size(attribute_id);
}

template<class T>
int Fragment::copy_cell_range(
    int attribute_id,
    int tile_i,
    void* buffer,  
    size_t buffer_size,
    size_t& buffer_offset,
    const CellPosRange& cell_pos_range) {
  if(read_state_->copy_cell_range<T>(
         attribute_id, 
         tile_i,
         buffer,
         buffer_size,
         buffer_offset,
         cell_pos_range) != TILEDB_RS_OK)
    return TILEDB_FG_ERR;
  else
    return TILEDB_FG_OK;
}

template<class T>
int Fragment::copy_cell_range_var(
    int attribute_id,
    int tile_i,
    void* buffer,  
    size_t buffer_size,
    size_t& buffer_offset,
    void* buffer_var,  
    size_t buffer_var_size,
    size_t& buffer_var_offset,
    const CellPosRange& cell_pos_range) {
  if(read_state_->copy_cell_range_var<T>(
         attribute_id, 
         tile_i,
         buffer,
         buffer_size,
         buffer_offset,
         buffer_var,
         buffer_var_size,
         buffer_var_offset,
         cell_pos_range) != TILEDB_RS_OK)
    return TILEDB_FG_ERR;
  else
    return TILEDB_FG_OK;
}

/* ****************************** */
/*            MUTATORS            */
/* ****************************** */

// TODO: make it return int (errors)
template<class T>
bool Fragment::coords_exist(
    int64_t tile_i,
    const T* coords) {
  return read_state_->coords_exist<T>(tile_i, coords);
}

int64_t Fragment::overlapping_tiles_num() const {
  return read_state_->overlapping_tiles_num();
}

template<class T>
void Fragment::tile_done(int attribute_id) {
  read_state_->tile_done<T>(attribute_id);
}

void Fragment::reset_overflow() {
  read_state_->reset_overflow();
}

template<class T>
int Fragment::get_first_two_coords(
    int tile_i,
    T* start_coords,
    T* first_coords,
    T* second_coords) {
  return read_state_->get_first_two_coords<T>(
      tile_i,
      start_coords, 
      first_coords, 
      second_coords);
}

template<class T>
int Fragment::get_first_coords_after(
    int tile_i,
    T* start_coords_before,
    T* first_coords) {
  return read_state_->get_first_coords_after<T>(
      tile_i,
      start_coords_before, 
      first_coords);
}

void Fragment::get_next_overlapping_tile_mult() {
  read_state_->get_next_overlapping_tile_mult();
}

template<class T>
int Fragment::get_cell_pos_ranges_sparse(
    const FragmentInfo& fragment_info,
    const T* tile_domain,
    const T* cell_range,
    FragmentCellPosRanges& fragment_cell_pos_ranges) {
  if(read_state_->get_cell_pos_ranges_sparse(
             fragment_info,
             tile_domain,
             cell_range,
             fragment_cell_pos_ranges) != TILEDB_RS_OK)
    return TILEDB_FG_ERR;
  else
    return TILEDB_FG_OK;
}

template<class T>
void Fragment::get_next_overlapping_tile_sparse() {
  read_state_->get_next_overlapping_tile_sparse<T>();
}

void Fragment::get_bounding_coords(void* bounding_coords) const {
  read_state_->get_bounding_coords(bounding_coords);
}

int Fragment::init(const std::string& fragment_name, const void* range) {
  // Set fragment name
  fragment_name_ = fragment_name;

  // Check if the array is dense or not
  if(array_->mode() == TILEDB_WRITE || 
     array_->mode() == TILEDB_WRITE_UNSORTED) {
    dense_ = true;
    // Check the attributes given upon initialization
    const std::vector<int>& attribute_ids = array_->attribute_ids();
    int id_num = attribute_ids.size();
    int attribute_num = array_->array_schema()->attribute_num();
    for(int i=0; i<id_num; ++i) {
      if(attribute_ids[i] == attribute_num) {
        dense_ = false;
        break;
      }
    }
  } else { // The array mode is TILEDB_READ or TILEDB_READ_REVERSE 
    // The coordinates file should not exist
    dense_ = !is_file(
                fragment_name_ + "/" + TILEDB_COORDS_NAME + TILEDB_FILE_SUFFIX);
  }

  // For easy referece
  int mode = array_->mode();

  // Initialize book-keeping and write state
  book_keeping_ = new BookKeeping(this);
  if(mode == TILEDB_WRITE || mode == TILEDB_WRITE_UNSORTED) {
    read_state_ = NULL;
    if(book_keeping_->init(range) != TILEDB_BK_OK) {
      delete book_keeping_;
      book_keeping_ = NULL;
      write_state_ = NULL;
      return TILEDB_FG_ERR;
    }
    write_state_ = new WriteState(this, book_keeping_);
  } else if(mode == TILEDB_READ || mode == TILEDB_READ_REVERSE) {
    write_state_ = NULL;
    if(book_keeping_->load() != TILEDB_BK_OK) {
      delete book_keeping_;
      book_keeping_ = NULL;
      return TILEDB_FG_ERR;
    }
    read_state_ = new ReadState(this, book_keeping_);
    full_domain_ = !memcmp(
                       book_keeping_->non_empty_domain(), 
                       array_->array_schema()->domain(), 
                       2*array_->array_schema()->coords_size());
  }

  // Success
  return TILEDB_FG_OK;
}

int Fragment::write(const void** buffers, const size_t* buffer_sizes) {
  // Forward the write command to the write state
  int rc = write_state_->write(buffers, buffer_sizes);

  if(rc == TILEDB_WS_OK)
    return TILEDB_FG_OK;
  else
    return TILEDB_FG_ERR;
}

/* ****************************** */
/*               MISC             */
/* ****************************** */

void Fragment::reinit_read_state() {
  if(read_state_ != NULL)
    delete read_state_;
  read_state_ = new ReadState(this, book_keeping_);
}

int Fragment::finalize() {
  // The fragment was opened for writing
  if(write_state_ != NULL) {
    assert(book_keeping_ != NULL);  
    int rc_ws = write_state_->finalize();
    int rc_bk = book_keeping_->finalize();
    int rc_rn = rename_fragment();
    int rc_cf = create_fragment_file(fragment_name_);
      return TILEDB_WS_ERR;
    if(rc_ws != TILEDB_WS_OK || rc_bk != TILEDB_BK_OK || 
       rc_rn != TILEDB_FG_OK || rc_cf != TILEDB_UT_OK)
      return TILEDB_FG_ERR;
    else 
      return TILEDB_FG_OK;
  } else { // The fragment was opened for reading
    // Nothing to be done
    return TILEDB_FG_OK;
  } 
}

/* ****************************** */
/*         PRIVATE METHODS        */
/* ****************************** */

int Fragment::rename_fragment() {
  // Do nothing in READ mode
  if(array_->mode() == TILEDB_READ || array_->mode() == TILEDB_READ_REVERSE)
    return TILEDB_FG_OK;

  std::string parent_dir = ::parent_dir(fragment_name_);
  std::string new_fragment_name = parent_dir + "/" +
                                  fragment_name_.substr(parent_dir.size() + 2);

  if(rename(fragment_name_.c_str(), new_fragment_name.c_str())) {
    PRINT_ERROR(std::string("Cannot rename fragment directory; ") +
                strerror(errno));
    return TILEDB_FG_ERR;
  } 

  fragment_name_ = new_fragment_name;

  return TILEDB_FG_OK;
}

// Explicit template instantiations
template void Fragment::compute_fragment_cell_ranges<int>(
    const FragmentInfo& fragment_info,
    FragmentCellRanges& fragment_cell_ranges) const;
template void Fragment::compute_fragment_cell_ranges<int64_t>(
    const FragmentInfo& fragment_info,
    FragmentCellRanges& fragment_cell_ranges) const;
template void Fragment::compute_fragment_cell_ranges<float>(
    const FragmentInfo& fragment_info,
    FragmentCellRanges& fragment_cell_ranges) const;
template void Fragment::compute_fragment_cell_ranges<double>(
    const FragmentInfo& fragment_info,
    FragmentCellRanges& fragment_cell_ranges) const;

template bool Fragment::max_overlap<int>(
    const int* max_overlap_range) const;
template bool Fragment::max_overlap<int64_t>(
    const int64_t* max_overlap_range) const;
template bool Fragment::max_overlap<float>(
    const float* max_overlap_range) const;
template bool Fragment::max_overlap<double>(
    const double* max_overlap_range) const;

template int Fragment::get_first_two_coords<int>(
    int tile_i,
    int* start_coords,
    int* first_coords,
    int* second_coords);
template int Fragment::get_first_two_coords<int64_t>(
    int tile_i,
    int64_t* start_coords,
    int64_t* first_coords,
    int64_t* second_coords);
template int Fragment::get_first_two_coords<float>(
    int tile_i,
    float* start_coords,
    float* first_coords,
    float* second_coords);
template int Fragment::get_first_two_coords<double>(
    int tile_i,
    double* start_coords,
    double* first_coords,
    double* second_coords);

template int Fragment::get_cell_pos_ranges_sparse<int>(
    const FragmentInfo& fragment_info,
    const int* tile_domain,
    const int* cell_range,
    FragmentCellPosRanges& fragment_cell_pos_ranges);
template int Fragment::get_cell_pos_ranges_sparse<int64_t>(
    const FragmentInfo& fragment_info,
    const int64_t* tile_domain,
    const int64_t* cell_range,
    FragmentCellPosRanges& fragment_cell_pos_ranges);
template int Fragment::get_cell_pos_ranges_sparse<float>(
    const FragmentInfo& fragment_info,
    const float* tile_domain,
    const float* cell_range,
    FragmentCellPosRanges& fragment_cell_pos_ranges);
template int Fragment::get_cell_pos_ranges_sparse<double>(
    const FragmentInfo& fragment_info,
    const double* tile_domain,
    const double* cell_range,
    FragmentCellPosRanges& fragment_cell_pos_ranges);

template int Fragment::copy_cell_range<int>(
    int attribute_id,
    int tile_i,
    void* buffer,  
    size_t buffer_size,
    size_t& buffer_offset,
    const CellPosRange& cell_pos_range);
template int Fragment::copy_cell_range<int64_t>(
    int attribute_id,
    int tile_i,
    void* buffer,  
    size_t buffer_size,
    size_t& buffer_offset,
    const CellPosRange& cell_pos_range);
template int Fragment::copy_cell_range<float>(
    int attribute_id,
    int tile_i,
    void* buffer,  
    size_t buffer_size,
    size_t& buffer_offset,
    const CellPosRange& cell_pos_range);
template int Fragment::copy_cell_range<double>(
    int attribute_id,
    int tile_i,
    void* buffer,  
    size_t buffer_size,
    size_t& buffer_offset,
    const CellPosRange& cell_pos_range);

template bool Fragment::coords_exist<int>(
    int64_t tile_i,
    const int* coords);
template bool Fragment::coords_exist<int64_t>(
    int64_t tile_i,
    const int64_t* coords);
template bool Fragment::coords_exist<float>(
    int64_t tile_i,
    const float* coords);
template bool Fragment::coords_exist<double>(
    int64_t tile_i,
    const double* coords);

template int Fragment::copy_cell_range_var<int>(
    int attribute_id,
    int tile_i,
    void* buffer,  
    size_t buffer_size,
    size_t& buffer_offset,
    void* buffer_var,  
    size_t buffer_var_size,
    size_t& buffer_var_offset,
    const CellPosRange& cell_pos_range);
template int Fragment::copy_cell_range_var<int64_t>(
    int attribute_id,
    int tile_i,
    void* buffer,  
    size_t buffer_size,
    size_t& buffer_offset,
    void* buffer_var,  
    size_t buffer_var_size,
    size_t& buffer_var_offset,
    const CellPosRange& cell_pos_range);
template int Fragment::copy_cell_range_var<float>(
    int attribute_id,
    int tile_i,
    void* buffer,  
    size_t buffer_size,
    size_t& buffer_offset,
    void* buffer_var,  
    size_t buffer_var_size,
    size_t& buffer_var_offset,
    const CellPosRange& cell_pos_range);
template int Fragment::copy_cell_range_var<double>(
    int attribute_id,
    int tile_i,
    void* buffer,  
    size_t buffer_size,
    size_t& buffer_offset,
    void* buffer_var,  
    size_t buffer_var_size,
    size_t& buffer_var_offset,
    const CellPosRange& cell_pos_range);

template void Fragment::get_next_overlapping_tile_sparse<int>();
template void Fragment::get_next_overlapping_tile_sparse<int64_t>();
template void Fragment::get_next_overlapping_tile_sparse<float>();
template void Fragment::get_next_overlapping_tile_sparse<double>();

template void Fragment::tile_done<int>(int attribute_id);
template void Fragment::tile_done<int64_t>(int attribute_id);
template void Fragment::tile_done<float>(int attribute_id);
template void Fragment::tile_done<double>(int attribute_id);

template int Fragment::get_first_coords_after<int>(
    int tile_i,
    int* start_coords_before,
    int* first_coords);
template int Fragment::get_first_coords_after<int64_t>(
    int tile_i,
    int64_t* start_coords_before,
    int64_t* first_coords);
template int Fragment::get_first_coords_after<float>(
    int tile_i,
    float* start_coords_before,
    float* first_coords);
template int Fragment::get_first_coords_after<double>(
    int tile_i,
    double* start_coords_before,
    double* first_coords);
<|MERGE_RESOLUTION|>--- conflicted
+++ resolved
@@ -82,13 +82,8 @@
 /*            ACCESSORS           */
 /* ****************************** */
 
-<<<<<<< HEAD
-  // Temp directory
-  delete_directory(temp_dirname_);
-=======
 void* Fragment::mbr(int64_t pos) const {
   return book_keeping_->mbrs()[pos];
->>>>>>> 28de6a0c
 }
 
 bool Fragment::overlaps() const {

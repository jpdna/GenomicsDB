--- conflicted
+++ resolved
@@ -189,10 +189,7 @@
     bool m_no_mandatory_VCF_fields;
 };
 
-<<<<<<< HEAD
-=======
 #ifdef LIBDBI
->>>>>>> 08d5f249
 class JSONMapperConfig : public SQLVidMapperRequest {
   private:
 	void parse_mapper_config(std::string mapper_config_file);
@@ -200,10 +197,7 @@
 	JSONMapperConfig(std::string mapper_config_file) { parse_mapper_config(mapper_config_file); }
 	void populate_mapper_request(SQLVidMapperRequest&);
 };
-<<<<<<< HEAD
-=======
 #endif
->>>>>>> 08d5f249
 
 #ifdef HTSDIR
 

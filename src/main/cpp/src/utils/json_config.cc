--- conflicted
+++ resolved
@@ -751,10 +751,7 @@
     m_no_mandatory_VCF_fields = m_json["no_mandatory_VCF_fields"].GetBool();
 }
 
-<<<<<<< HEAD
-=======
 #ifdef LIBDBI
->>>>>>> 08d5f249
 void JSONMapperConfig::parse_mapper_config(std::string mapper_config_file) {
   std::ifstream ifs(mapper_config_file.c_str());
   VERIFY_OR_THROW(ifs.is_open());
@@ -814,10 +811,7 @@
   mapper_request.array_name = array_name;
   return;
 }
-<<<<<<< HEAD
-=======
 #endif //ifdef LIBDBI
->>>>>>> 08d5f249
    
 #ifdef HTSDIR
 

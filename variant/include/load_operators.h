#ifndef LOAD_OPERATORS_H
#define LOAD_OPERATORS_H

#include "vid_mapper.h"
#include "query_variants.h"
#include "broad_combined_gvcf.h" 
#include "variant_storage_manager.h"

//Exceptions thrown
class LoadOperatorException : public std::exception {
  public:
    LoadOperatorException(const std::string m="") : msg_("LoadOperatorException : "+m) { ; }
    ~LoadOperatorException() { ; }
    // ACCESSORS
    /** Returns the exception message. */
    const char* what() const noexcept { return msg_.c_str(); }
  private:
    std::string msg_;
};

class LoaderOperatorBase
{
  public:
    LoaderOperatorBase() { ; }
    virtual ~LoaderOperatorBase() { ; }
    /*
     * Function that is called before the parallel section takes over, but inside the operational loop
     */
    virtual void pre_operate_sequential() { ; }
    /*
     * Virtual function that must be overridden by sub-classes
     */
    virtual void operate(const void* cell_ptr) = 0;
    /*
     * Called within parallel sections - useful if the output needs to be flushed by a thread
     * not in the critical path
     */
    virtual void flush_output() { ; }
    /*
     * Function that is called after the parallel section, but inside the operational loop
     */
    virtual void post_operate_sequential() { ; }
    /*
     * Called at the end - the argument is the column interval end limit
     */
    virtual void finish(const int64_t column_interval_end) { ; }
};

class LoaderArrayWriter : public LoaderOperatorBase
{
  public:
    LoaderArrayWriter(const VidMapper* id_mapper, const std::string& config_filename, int rank);
    virtual ~LoaderArrayWriter()
    {
      if(m_schema)
        delete m_schema;
      if(m_storage_manager)
        delete m_storage_manager;
#ifdef DUPLICATE_CELL_AT_END
      for(auto ptr : m_cell_copies)
        free(ptr);
      m_cell_copies.clear();
#endif
    }
<<<<<<< HEAD
    virtual void operate(const void* cell_ptr);
    virtual void finish(const int64_t column_interval_end);
  private:
    int m_array_descriptor;
    ArraySchema* m_schema;
    StorageManager* m_storage_manager;
#ifdef DUPLICATE_CELL_AT_END
    /*
     * Function that writes top element from the PQ to disk
     * If the top element is a begin cell that spans multiple columns, create an END copy
     * and add to PQ again
     */
    void write_top_element_to_disk();
    //Copy of cell buffers
    std::vector<uint8_t*> m_cell_copies;
    //Mimics behavior of program heap for cell copies - minimizes number of frees/reallocations
    std::priority_queue<size_t, std::vector<size_t>, std::greater<size_t>> m_memory_manager;
    //For use in priority queue
    typedef struct
    {
      int64_t m_row;
      int64_t m_begin_column;
      int64_t m_end_column;
      size_t m_idx_in_cell_copies_vector;
    } CellWrapper;
    struct ColumnMajorCellCompareGT 
    {
      bool operator()(const CellWrapper& a, const CellWrapper& b) const
      {
        return ((a.m_begin_column > b.m_begin_column) || (a.m_begin_column == b.m_begin_column && a.m_row > b.m_row));
      }
    };
    std::vector<int64_t> m_last_end_position_for_row;
    //top() contains CellWrapper with the smallest cell in column major order 
    std::priority_queue<CellWrapper, std::vector<CellWrapper>, ColumnMajorCellCompareGT> m_cell_wrapper_pq;
#endif
=======
    virtual void operate(const void* cell_ptr)
    {
      assert(m_storage_manager);
      m_storage_manager->write_cell_sorted(m_array_descriptor, cell_ptr);
    }
    virtual void finish(const int64_t column_interval_end)
    {
      if(m_storage_manager && m_array_descriptor >= 0)
        m_storage_manager->close_array(m_array_descriptor);
    }
  private:
    int m_array_descriptor;
    VariantArraySchema* m_schema;
    VariantStorageManager* m_storage_manager;
>>>>>>> bccb87d7
};

#ifdef HTSDIR
class LoaderCombinedGVCFOperator : public LoaderOperatorBase
{
  public:
    LoaderCombinedGVCFOperator(const VidMapper* id_mapper, const std::string& config_filename, bool handle_spanning_deletions,
        int partition_idx, const ColumnRange& partition_range);
    virtual ~LoaderCombinedGVCFOperator()
    {
      clear();
      if(m_schema)
        delete m_schema;
      if(m_query_processor)
        delete m_query_processor;
      if(m_operator)
        delete m_operator;
      if(m_cell)
        delete m_cell;
      delete m_vcf_adapter;
    }
    virtual void operate(const void* cell_ptr);
    virtual void flush_output()
    {
      if(m_offload_vcf_output_processing)
        m_buffered_vcf_adapter->do_output();
    }
    virtual void post_operate_sequential()
    {
      if(m_offload_vcf_output_processing)
        m_buffered_vcf_adapter->advance_write_idx();
    }
    virtual void finish(const int64_t column_interval_end);
    void clear();
  private:
    VariantArraySchema* m_schema;
    VariantQueryProcessor* m_query_processor;
    const VidMapper* m_vid_mapper;
    VariantQueryConfig m_query_config;
    //Configuration for VCF adapter
    bool m_offload_vcf_output_processing;
    VCFAdapter* m_vcf_adapter;
    BufferedVCFAdapter* m_buffered_vcf_adapter; //points to same object as above
    //Operator that produces combined VCF record
    BroadCombinedGVCFOperator* m_operator;
    Variant m_variant;
    BufferVariantCell* m_cell;
    //Column interval bounds
    ColumnRange m_partition;
    //PQ and aux structures
    VariantCallEndPQ m_end_pq;
    std::vector<VariantCall*> m_tmp_pq_vector;
    //Position trackers
    int64_t m_current_start_position;
    int64_t m_next_start_position;
    //Deletions
    bool m_handle_spanning_deletions;
    uint64_t m_num_calls_with_deletions;
    //Profiling stat
    GTProfileStats m_stats;
    GTProfileStats* m_stats_ptr;
};
#endif

#endif<|MERGE_RESOLUTION|>--- conflicted
+++ resolved
@@ -62,18 +62,17 @@
       m_cell_copies.clear();
 #endif
     }
-<<<<<<< HEAD
     virtual void operate(const void* cell_ptr);
     virtual void finish(const int64_t column_interval_end);
   private:
     int m_array_descriptor;
-    ArraySchema* m_schema;
-    StorageManager* m_storage_manager;
+    VariantArraySchema* m_schema;
+    VariantStorageManager* m_storage_manager;
 #ifdef DUPLICATE_CELL_AT_END
     /*
      * Function that writes top element from the PQ to disk
      * If the top element is a begin cell that spans multiple columns, create an END copy
-     * and add to PQ again
+     * and adds to PQ again
      */
     void write_top_element_to_disk();
     //Copy of cell buffers
@@ -99,22 +98,6 @@
     //top() contains CellWrapper with the smallest cell in column major order 
     std::priority_queue<CellWrapper, std::vector<CellWrapper>, ColumnMajorCellCompareGT> m_cell_wrapper_pq;
 #endif
-=======
-    virtual void operate(const void* cell_ptr)
-    {
-      assert(m_storage_manager);
-      m_storage_manager->write_cell_sorted(m_array_descriptor, cell_ptr);
-    }
-    virtual void finish(const int64_t column_interval_end)
-    {
-      if(m_storage_manager && m_array_descriptor >= 0)
-        m_storage_manager->close_array(m_array_descriptor);
-    }
-  private:
-    int m_array_descriptor;
-    VariantArraySchema* m_schema;
-    VariantStorageManager* m_storage_manager;
->>>>>>> bccb87d7
 };
 
 #ifdef HTSDIR

#ifndef VARIANT_H
#define VARIANT_H

#include <assert.h>
#include "gt_common.h"
#include "variant_field_data.h"
#include "variant_query_config.h"

/*a string to store <NON_REF> string (read-only)*/
extern std::string g_non_reference_allele;

/*
 * Class that stores info that helps determine whether 2 VariantCalls should be
 * merged into a single Variant object.
 * 2 VariantCalls x,y must satisfy the following conditions to be collapsed:
 * x.m_col_begin == y.m_col_begin && x.m_col_end == y.m_col.end && x.REF == y.REF
 * && x.ALT == y.ALT
 * This condition is checked using a hierarchical structure:
 * unordered_map : m_col_begin ->  
 * unordered_map : m_col_end ->
 * unordered_map : REF(string)->
 * map : set<ALT(string)> -> variant_idx
 * The ALTs are stored as set<string> since the ordering of ALT in two Calls may be different,
 * yet they may be identical
 */
class VariantCall;
class GA4GHCallInfoToVariantIdx 
{
  typedef std::map<std::set<std::string>, uint64_t> ALTSetToVariantIdxTy;
  typedef std::unordered_map<std::string, ALTSetToVariantIdxTy> REFToVariantIdxTy;
  typedef std::unordered_map<uint64_t, REFToVariantIdxTy> EndToVariantIdxTy;
  public:
    GA4GHCallInfoToVariantIdx() { clear(); }
    /*
     * This function finds an index corresponding to the given info if exists, else creates an entry 
     * in the hierarchical map with the new info and assigns the value of variant_index passed
     * Hence, variant_index must be set to a new index value when the function is called.
     * If the function determines the existence of a record with the same info, then variant_index is modified to
     * point to the existing record.
     * @return True if new record created, false otherwise
     */
    bool find_or_insert(uint64_t begin, uint64_t end, const std::string& REF, 
        const std::vector<std::string>& ALT_vec, uint64_t& variant_idx);
    bool find_or_insert(const VariantQueryConfig& query_config, VariantCall& to_move_call,
      uint64_t& variant_idx);
    void clear();
  private:
    std::unordered_map<uint64_t, EndToVariantIdxTy> m_begin_to_variant;
};

/**
 * Class equivalent to GACall in GA4GH API. Stores info about 1 CallSet/row for a given position
 */
class VariantCall
{
  public:
    /**
     * simple constructor - makes invalid VariantCall object
     */
    VariantCall()
    {
      m_is_valid = false;
      m_is_initialized = false;
      m_row_idx = UNDEFINED_NUM_ROWS_VALUE;
      clear();
    }
    /**
     * Row in the TileDB array, NOT the idx of the VariantCall object in Variant::m_calls vector
     */
    VariantCall(uint64_t rowIdx)
    {
      m_is_valid = false;
      m_is_initialized = false;
      m_row_idx = rowIdx;
      clear();
    } 
    /**
     * Default move constructor is good enough 
     */
    VariantCall(VariantCall&& other) = default;
    /**
     * Member element contains unique_ptr, cannot copy from const VariantCall&
     */
    VariantCall(const VariantCall& other) = delete;
    VariantCall(VariantCall& other) = delete;
    /*
     * Assignment with move semantics is fine, copy assignment not allowed
     */
    VariantCall& operator=(VariantCall&& other)
    {
      move_in(other);
      return *this;
    }
    /*
    * Free allocated memory
    */ 
    void clear()  {  m_fields.clear(); }        //also frees memory associated with m_fields elements (unique_ptr)
    /*
     * Same query_config, but new interval is starting. Reset what needs to be reset
     */
    void reset_for_new_interval();
    /*
     * Set TileDB array row index
     */
    void set_row_idx(uint64_t rowIdx) { m_row_idx = rowIdx; }
    uint64_t get_row_idx() const { return m_row_idx; }
    /*
     * Set genomic interval associated with this VariantCall
     * Could be different from the begin, end of the Variant that this Call is part of
     * because this Call is an interval that overlaps with the queried Variant
     */
    void set_column_interval(uint64_t col_begin, uint64_t col_end)
    {
      m_col_begin = col_begin;
      m_col_end = col_end;
    }
    uint64_t get_column_begin() const { return m_col_begin; }
    uint64_t get_column_end() const { return m_col_end; }
    /** 
     * Sometimes VariantCall might be allocated, but not store any valid data. This might happen if Variant allocates N
     * VariantCall objects, where N == number of rows. However, for a given query, not all VariantCall objects might contain valid data.
     * This could happen, if for a given queried location, row X does not have any valid data.
     * The m_is_valid flag specifies whether a this object contains valid data or not
     * Variant might pre-allocate N objects to avoid frequent de-allocations and re-allocations at run-time
     */
    void mark_valid(bool val) { m_is_valid = val; }
    bool is_valid() const { return m_is_valid; }
    /*
     * This variant call is not yet initialized by the query (if false)
     */
    void mark_initialized(bool val) { m_is_initialized = val; }
    bool is_initialized() const { return m_is_initialized; }
    /**
     * Functions dealing with field vector - self explanatory
     */
    void resize(unsigned num_fields)
    { m_fields.resize(num_fields);  }
    /**
     * Set field transfers ownership of field data to member unique ptr. The argument field is released from
     * managing more memory
     */
    inline void set_field(unsigned idx, std::unique_ptr<VariantFieldBase>& field)
    {
      assert(idx < m_fields.size());
      assert(m_fields[idx].get() == 0);        //should not be managing any memory
      VariantFieldBase* ptr = field.release();      //Release field from management
      m_fields[idx] = std::move(std::unique_ptr<VariantFieldBase>(ptr)); //transfer ownership of pointer
    }
    /*
     * Set field through raw pointer
     */
    inline void set_field(unsigned idx, VariantFieldBase* field)
    {
      assert(idx < m_fields.size());
      assert(m_fields[idx].get() == 0);        //should not be managing any memory
      m_fields[idx] = std::move(std::unique_ptr<VariantFieldBase>(field)); //transfer ownership of pointer
    }
    void add_field(std::unique_ptr<VariantFieldBase>& field)
    {
      m_fields.push_back(std::move(field));
    }
    /*
     * Get reference to vector of fields
     */
    inline std::vector<std::unique_ptr<VariantFieldBase>>& get_all_fields()  {  return m_fields; }
    inline const std::vector<std::unique_ptr<VariantFieldBase>>& get_all_fields()  const {  return m_fields; }
    inline unsigned get_num_fields() const { return m_fields.size(); }
    /*
     * Get field at idx
     */
    inline std::unique_ptr<VariantFieldBase>& get_field(unsigned idx)
    {
      assert(idx < m_fields.size());
      return m_fields[idx];
    }
    inline const std::unique_ptr<VariantFieldBase>& get_field(unsigned idx) const
    {
      assert(idx < m_fields.size());
      return m_fields[idx];
    }
    template<class VariantFieldTy>
    inline VariantFieldTy* get_field(unsigned idx)
    {
      std::unique_ptr<VariantFieldBase>& smart_ptr = get_field(idx);
      auto* raw_ptr = smart_ptr.get();
      //Either the pointer is NULL itself, else make sure the correct subclass is produced
      assert(raw_ptr == 0 || dynamic_cast<VariantFieldTy*>(raw_ptr));
      return static_cast<VariantFieldTy*>(raw_ptr);
    }
    template<class VariantFieldTy>
    inline const VariantFieldTy* get_field(unsigned idx) const
    {
      const std::unique_ptr<VariantFieldBase>& smart_ptr = get_field(idx);
      const auto* raw_ptr = smart_ptr.get();
      //Either the pointer is NULL itself, else make sure the correct subclass is produced
      assert(raw_ptr == 0 || dynamic_cast<const VariantFieldTy*>(raw_ptr));
      return static_cast<const VariantFieldTy*>(raw_ptr);
    }
    /** print **/
    void print(std::ostream& stream, const VariantQueryConfig* query_config=0) const;
    /* 
     * Print JSON for Cotton
     */
    void print_Cotton_JSON(std::ostream& fptr, unsigned field_idx) const;
    /**
     * Deep copy VariantCall, avoid using as much as possible (performance)
     */
    void copy_from_call(const VariantCall& src);
  private:
    /*
     * Performs move from other object
     */
    void move_in(VariantCall& other);
    /*
     * Copies the simple member elements
     */
    void copy_simple_members(const VariantCall& other);
    /*
     * Member data elements - check clear, copy, move_in functions while adding new members
     */
    //Could be initialized, but invalid (no data for this column interval)
    bool m_is_valid;
    //If false, not initialized (not yet considered in query)
    bool m_is_initialized;
    uint64_t m_row_idx;
    std::vector<std::unique_ptr<VariantFieldBase>> m_fields;
    /**
     * Begin,end of this VariantCall
     * Could be different from the begin, end of the Variant that this Call is part of
     * because this Call is an interval that overlaps with the queried Variant
     **/
    uint64_t m_col_begin;
    uint64_t m_col_end;
};

class GA4GHPagingInfo;
/*
 * Class equivalent to GAVariant in GA4GH API. Stores info about 1 position/interval
 */
class Variant
{
  public:
    /*
     * Iterator object that traverses over VariantCalls vector, skipping invalid/un-initialized Calls
     * Templated for const, non-const iterators
     */
    template<class VariantCallTy, class IteratorTy>
    class ValidVariantCallIter
    {
      public:
        ValidVariantCallIter(IteratorTy x, IteratorTy end, 
            uint64_t call_idx_in_variant) 
          : m_iter_position(x), m_end(end), m_call_idx_in_variant(call_idx_in_variant)
        { 
          //If iter points to invalid Call, move forward
          if(m_iter_position != m_end && !((*m_iter_position).is_valid()))
            operator++();
        }
        bool operator!=(const ValidVariantCallIter& other) const { return m_iter_position != other.m_iter_position; }
        VariantCallTy& operator*() const { return *m_iter_position; }
        const ValidVariantCallIter& operator++()
        {
          ++m_iter_position;
          ++m_call_idx_in_variant;
          //Increment till end or next valid record
          for(;m_iter_position != m_end && !((*m_iter_position).is_valid());++m_iter_position,++m_call_idx_in_variant);
          return *this;
        }
        uint64_t get_call_idx_in_variant() const { return m_call_idx_in_variant; } 
      private:
        IteratorTy m_iter_position;
        IteratorTy m_end;
        uint64_t m_call_idx_in_variant;
    };
    using const_valid_calls_iterator = ValidVariantCallIter<const VariantCall, std::vector<VariantCall>::const_iterator>;
    using valid_calls_iterator = ValidVariantCallIter<VariantCall, std::vector<VariantCall>::iterator>;
  public:
    /*
     * Simple constructor
     */
    Variant()
    {
      m_query_config = 0;
      m_col_begin = m_col_end = UNDEFINED_NUM_ROWS_VALUE;
      clear();
    }
    /*
     * Constructor that takes the query_config object in whose response
     * this Variant will be created
     */
    Variant(const VariantQueryConfig* query_config)
    {
      m_query_config = query_config;
      m_col_begin = m_col_end = UNDEFINED_NUM_ROWS_VALUE;
      clear();
    }
    /*
     * Set genomic interval associated with this variant
     */
    void set_column_interval(uint64_t col_begin, uint64_t col_end)
    {
      m_col_begin = col_begin;
      m_col_end = col_end;
    }
    uint64_t get_column_begin() const { return m_col_begin; }
    uint64_t get_column_end() const { return m_col_end; }
    /**
     * Members of m_calls contains unique_ptr, cannot copy from const VariantCall&
     */
    Variant(const Variant& other) = delete;
    Variant(Variant& other) = delete;
    /*
     * Default move constructor is fine
     */
    Variant(Variant&& other) = default;
    /*
     * Move assignment operator is fine, no copy assignment allowed
     */
    Variant& operator=(Variant&& other)
    {
      move_in(other);
      return *this;
    } 
    /*
     * Memory de-allocation
     */
    void clear();
    /*
     * Same query_config, but new interval is starting. Reset what needs to be reset
     */
    void reset_for_new_interval();
    /* Set query config ptr */
    void set_query_config(const VariantQueryConfig* query_config) { m_query_config = query_config; }
    /**
     * Allocate maximum possible #calls and #fields per call based on m_query_config
     */
    void resize_based_on_query();
    /*
     * Resize call vector
     */
    void resize(uint64_t num_calls, unsigned num_query_call_fields)
    {
      m_calls.resize(num_calls);
      for(uint64_t i=0ull;i<num_calls;++i)
        m_calls[i].resize(num_query_call_fields);
    }
    /**
     * Append call to m_calls
     * @param call Only rvalues allowed as move done 
     */
    void add_call(VariantCall&& call)
    {
      m_calls.emplace_back(std::move(call));
    }
    /**
     * Create call object with m_row_idx = rowIdx
     */
    void add_call(const uint64_t rowIdx)
    {
      m_calls.emplace_back(VariantCall(rowIdx));
    }
    inline uint64_t get_num_calls() const { return m_calls.size(); }
    /**
     * Return VariantCall at index call_idx
     */
    inline VariantCall& get_call(uint64_t call_idx)
    {
      assert(call_idx < m_calls.size());
      return m_calls[call_idx];
    }
    inline const VariantCall& get_call(uint64_t call_idx) const
    {
      assert(call_idx < m_calls.size());
      return m_calls[call_idx];
    }
    inline std::vector<VariantCall>& get_calls() { return m_calls; }
    inline const std::vector<VariantCall>& get_calls() const { return m_calls; }
    /*
     * If this Variant object has N valid VariantCall objects, then create
     * N variants each with a single valid VariantCall
     */
    void move_calls_to_separate_variants(const VariantQueryConfig& query_config,
        std::vector<Variant>& variants, std::vector<uint64_t>& query_row_idx_in_order,
        GA4GHCallInfoToVariantIdx& call_info_2_variant, GA4GHPagingInfo* paging_info=0);
    /*Non-const iterators for iterating over valid calls*/
    valid_calls_iterator begin() { return valid_calls_iterator(m_calls.begin(), m_calls.end(), 0ull); }
    valid_calls_iterator end() { return valid_calls_iterator(m_calls.end(), m_calls.end(), m_calls.size()); }
    /*const iterators for iterating over valid calls*/
    const_valid_calls_iterator begin() const { return const_valid_calls_iterator(m_calls.begin(), m_calls.end(), 0ull); }
    const_valid_calls_iterator end() const { return const_valid_calls_iterator(m_calls.end(), m_calls.end(), m_calls.size()); }
    /*
     * Set call field idx call_field_idx for call call_idx
     */
    void set_call_field(uint64_t call_idx, unsigned call_field_idx, std::unique_ptr<VariantFieldBase>& field)
    {
      assert(call_idx < m_calls.size());
      m_calls[call_idx].set_field(call_field_idx, field);
    }
    /*
     * Get call field idx call_field_idx for call call_idx
     */
    inline std::unique_ptr<VariantFieldBase>& get_call_field(uint64_t call_idx, unsigned call_field_idx)
    {
      assert(call_idx < m_calls.size());
      return m_calls[call_idx].get_field(call_field_idx);
    }
    /* Return query config */
    const VariantQueryConfig* get_query_config() const { return m_query_config; }
    /** print **/
    void print(std::ostream& stream=std::cout, const VariantQueryConfig* query_config=0) const;
    /*
     * Deep copy variant from src to this. Avoid using as much as possible
     */
    void copy_from_variant(const Variant& src);
    /*
     * Functions dealing with fields in this object, common across all Calls
     */
    void resize_common_fields(size_t size)
    {
      m_fields.resize(size);
      m_common_fields_query_idxs.resize(size);
    }
    /*
     * Move unique ptr
     */
    void set_common_field(unsigned idx, unsigned query_idx, std::unique_ptr<VariantFieldBase>& field)
    {
      assert(idx < m_fields.size());
      m_common_fields_query_idxs[idx] = query_idx;
      assert(m_fields[idx].get() == 0);        //should not be managing any memory
      auto ptr = field.release();
      m_fields[idx] = std::move(std::unique_ptr<VariantFieldBase>(ptr)); //transfer ownership of pointer
    }
    /*
     * Create unique_ptr around raw ptr
     */
    void set_common_field(unsigned idx, unsigned query_idx, VariantFieldBase* field)
    {
      assert(idx < m_fields.size());
      m_common_fields_query_idxs[idx] = query_idx;
      assert(m_fields[idx].get() == 0);        //should not be managing any memory
      m_fields[idx] = std::move(std::unique_ptr<VariantFieldBase>(field)); //transfer ownership of pointer
    }
    /*
     * Return common field ptr
     */
    const std::unique_ptr<VariantFieldBase>& get_common_field(unsigned idx) const
    {
      assert(idx < m_fields.size());
      return m_fields[idx];
    }
    std::unique_ptr<VariantFieldBase>& get_common_field(unsigned idx)
    {
      assert(idx < m_fields.size());
      return m_fields[idx];
    }
    /*
     * Get query idx given idx in common field vector
     */
    unsigned get_query_idx_for_common_field(unsigned idx) const
    {
      assert(idx < m_common_fields_query_idxs.size());
      return m_common_fields_query_idxs[idx];
    }
    std::vector<unsigned>& get_common_fields_query_idxs() { return m_common_fields_query_idxs; }
    const std::vector<unsigned>& get_common_fields_query_idxs() const { return m_common_fields_query_idxs; }
    unsigned get_num_common_fields() const { return m_fields.size(); }
  private:
    //Function that moves from other to self
    void move_in(Variant& other);
    /*
     * Copies simple member elements from other
     */
    void copy_simple_members(const Variant& other);
    /*
     * Member data elements - check clear, copy, move_in functions while adding new members
     */
    std::vector<VariantCall> m_calls;
    const VariantQueryConfig* m_query_config;
    uint64_t m_col_begin;
    uint64_t m_col_end;
    /*
     * Fields common across VariantCalls for this interval
     */
    std::vector<std::unique_ptr<VariantFieldBase>> m_fields;
    /*
     * Query idx of common fields
     */
    std::vector<unsigned> m_common_fields_query_idxs;
};

//GA4GH page token exception
class InvalidGA4GHPageTokenException {
  public:
    InvalidGA4GHPageTokenException(const std::string m="Invalid GA4GH page token exception") : msg_(m) { ; }
    ~InvalidGA4GHPageTokenException() { ; }
    // ACCESSORS
    /** Returns the exception message. */
    const std::string& what() const { return msg_; }
  private:
    std::string msg_;
};


/*
 * Class to store information about paging in a GA4GH query
 */
class GA4GHPagingInfo
{
  public:
    GA4GHPagingInfo()
    {
      m_max_num_variants_per_page = 1000000000u;        //large number, 1B
      reset();
    }
    void reset()
    {
      m_is_query_completed = false;
      m_last_row_idx = 0;
      m_last_column_idx = 0;
      m_last_page_end_token = "";
      m_num_handled_variants_in_last_column = 0u;
      m_num_variants_to_shift_left = 0u;
      m_num_variants_in_curr_page = 0u;
    }
    //Call at the start of new page
    void init_page_query();
    //Page limit functions
    inline void set_page_size(unsigned page_size) { m_max_num_variants_per_page = page_size; }
    inline unsigned get_page_size() const { return m_max_num_variants_per_page; }
    /*
     * Page limit is hit if one of two conditions satisfied:
     * (a) #new variants inserted in this page >= page_size. This condition is important when the page limit
     * has not been hit previously and the variable m_num_variants_in_curr_page is un-initialized
     * (b) m_num_variants_in_curr_page is initialized and has hit the page limit. The variable is initialized
     * after set_last_cell_info() function is called. Hence, all subsequent calls to is_page_limit_hit()
     * will return true (until init_page_query() function is called, which resets the value of m_num_variants_in_curr_page)
     */
    inline bool is_page_limit_hit(unsigned variants_vec_size) const
    { return ( (variants_vec_size >= get_num_handled_variants_in_last_column() + get_page_size())
        || (m_num_variants_in_curr_page >= get_page_size()) ); }
    inline unsigned get_num_variants_in_curr_page() const { return m_num_variants_in_curr_page; }
    void set_last_cell_info(std::vector<Variant>& variants,
        const uint64_t row_idx, const uint64_t column_idx, const unsigned num_last_column_variants_handled_after_curr_page);
    void shift_left_variants(std::vector<Variant>& variants);
    inline bool handled_previously(const uint64_t row_idx, const uint64_t column_idx)
    {
      //Column major order storage
      //hence, if m_last_column_idx is less than column_idx, not handled
      if(column_idx > m_last_column_idx)
        return false;
      else
        if(column_idx < m_last_column_idx)      //if m_last_column_idx is greater than column_idx, handled
          return true;
        else    //m_last_column_idx == column_idx
        {
          return false; //need to check all cells with the same column_idx, because of how GA4GH variants are constructed
#if 0
          //sorted by rows
          if(row_idx > m_last_row_idx)
            return false;
          else
            return true;
#endif
        }
    }
    inline uint64_t get_last_column() const { return m_last_column_idx; }
    inline unsigned get_num_handled_variants_in_last_column()  const { return m_num_handled_variants_in_last_column; }
    /*
     * End of query, no more pages
     */
    inline bool is_query_completed() const { return m_is_query_completed; }
    inline void set_query_completed(std::vector<Variant>& variants)
    {
      m_is_query_completed = true;
      set_last_cell_info(variants, ULLONG_MAX, ULLONG_MAX, 0u);
    }
    //GA4GH string tokens
    void serialize_page_end(const std::string& array_name);
    void deserialize_page_end();
    const std::string& get_page_end_token() const { return m_last_page_end_token; }
    void set_page_end_token(const std::string& last_end_token) { m_last_page_end_token = last_end_token; }
  private:
    bool m_is_query_completed;
    unsigned m_max_num_variants_per_page;      //page size
    uint64_t m_last_row_idx;       //Set by query to mark end of curr page, i.e., next query will
    uint64_t m_last_column_idx;    //access cells with row,column > these values
    unsigned m_num_handled_variants_in_last_column;     //#variants starting at the last column that were returned in the last page
    unsigned m_num_variants_to_shift_left;      //helps determine how many elements need to be removed from the head of the vector before returning
    unsigned m_num_variants_in_curr_page;
    //GA4GH string tokens
    std::string m_last_page_end_token;
};

#define PAGE_END_CHECK_LOGIC \
if(paging_info && newly_inserted) \
{ \
  /*Moved to a different column, num_last_column_variants_handled_after_curr_page gets reset*/ \
  if(last_column_idx != curr_column_idx) \
    num_last_column_variants_handled_after_curr_page = 1u; \
  else \
    ++num_last_column_variants_handled_after_curr_page; \
  if(paging_info->is_page_limit_hit(variants.size())) /*Page limit hit*/ \
  { \
    /*First time page limit hit is detected*/ \
    if(paging_info->get_num_variants_in_curr_page() == 0u) \
    { \
      stop_inserting_new_variants = true; \
      paging_info->set_last_cell_info(variants, curr_row_idx, curr_column_idx, num_last_column_variants_handled_after_curr_page); \
    } \
    else /*page limit was hit in a previous iteration, have moved to a new column, break out of loop*/ \
         /*since no more Calls can be added to any Variant in the variants vector */ \
      if(paging_info->get_last_column() != curr_column_idx) \
        break; \
  } \
}

//Priority queue ordered by END position of intervals for VariantCall objects
//Ensures that interval with the smallest end is at the top of the PQ/min-heap
struct EndCmpVariantCallStruct
{
  bool operator()(const VariantCall* x, const VariantCall* y) { return x->get_column_end() > y->get_column_end(); }
};
typedef std::priority_queue<VariantCall*, std::vector<VariantCall*>, EndCmpVariantCallStruct> VariantCallEndPQ;

/*
 * Function that checks whether a ptr is NULL or not
 * The template parameter do_assert controls whether to do actual check or not
 * By default, do nothing
 */
template<bool do_assert>
inline void assert_not_null(const void* ptr)
{ }

/*Specialization, actually checks*/
/*Only in DEBUG compile mode*/
template<>
inline void assert_not_null<true>(const void* ptr)
{
  assert(ptr);
}

/*
 * Get VariantFieldTy* for given known field enum, if the query requested it
 */
template<class VariantFieldTy, bool do_assert>
VariantFieldTy* get_known_field_if_queried(VariantCall& curr_call, const VariantQueryConfig& query_config,
    unsigned known_field_enum)
{
  if(query_config.is_defined_query_idx_for_known_field_enum(known_field_enum))
  {
    auto* field_ptr = curr_call.get_field<VariantFieldTy>
      (query_config.get_query_idx_for_known_field_enum(known_field_enum));
    assert_not_null<do_assert>(static_cast<void*>(field_ptr));
    return field_ptr;
  }
  else
    return nullptr;
}
/*
 * Get VariantFieldTy* for given known field enum, if the query requested it (no checks)
 */
template<class VariantFieldTy, bool do_assert>
VariantFieldTy* get_known_field(VariantCall& curr_call, const VariantQueryConfig& query_config,
    unsigned known_field_enum)
{
  auto* field_ptr = curr_call.get_field<VariantFieldTy>
    (query_config.get_query_idx_for_known_field_enum(known_field_enum));
  assert_not_null<do_assert>(static_cast<void*>(field_ptr));
  return field_ptr;
}
/*
 * Get VariantFieldTy* for given known field enum, if the query requested it (no checks)
 */
template<class VariantFieldTy, bool do_assert>
const VariantFieldTy* get_known_field(const VariantCall& curr_call, const VariantQueryConfig& query_config,
    unsigned known_field_enum)
{
  auto* field_ptr = curr_call.get_field<VariantFieldTy>
    (query_config.get_query_idx_for_known_field_enum(known_field_enum));
  assert_not_null<do_assert>(static_cast<const void*>(field_ptr));
  return field_ptr;
}

/*
 * Move call to variants vector - create new Variant if necessary
 */
<<<<<<< HEAD
bool move_call_to_variant_vector(const VariantQueryConfig& query_config, VariantCall& to_move_call,
    std::vector<Variant>& variants, GA4GHCallInfoToVariantIdx& call_info_2_variant, bool stop_inserting_new_variants);

=======
void move_call_to_variant_vector(const VariantQueryConfig& query_config, VariantCall& to_move_call,
    std::vector<Variant>& variants, GA4GHCallInfoToVariantIdx& call_info_2_variant);
/*
 * JSON as required by John and Cotton
 */
void print_Cotton_JSON(std::ostream& fptr, const std::vector<Variant>& variants, const VariantQueryConfig& query_config);
>>>>>>> f76e2272
#endif<|MERGE_RESOLUTION|>--- conflicted
+++ resolved
@@ -685,16 +685,11 @@
 /*
  * Move call to variants vector - create new Variant if necessary
  */
-<<<<<<< HEAD
 bool move_call_to_variant_vector(const VariantQueryConfig& query_config, VariantCall& to_move_call,
     std::vector<Variant>& variants, GA4GHCallInfoToVariantIdx& call_info_2_variant, bool stop_inserting_new_variants);
 
-=======
-void move_call_to_variant_vector(const VariantQueryConfig& query_config, VariantCall& to_move_call,
-    std::vector<Variant>& variants, GA4GHCallInfoToVariantIdx& call_info_2_variant);
 /*
  * JSON as required by John and Cotton
  */
 void print_Cotton_JSON(std::ostream& fptr, const std::vector<Variant>& variants, const VariantQueryConfig& query_config);
->>>>>>> f76e2272
 #endif